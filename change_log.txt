<<<<<<< HEAD
 ===== Smarty-3.1.16 =====
=======
 ===== trunk =====
 ===== 3.1.17 =====
 08.03.2014
 - bugfix relative file path {include} within {block} of child templates did throw exception on first call (Issue 177)
 
 17.02.2014
 - bugfix Smarty failed when executing PHP on HHVM (Hip Hop 2.4) because uniqid('',true) does return string with ',' (forum topic 20343)
 
 16.02.2014
 - bugfix a '//' or '\\' in template_dir path could produce wrong path on relative filepath in {include} (Issue 175)
 
 05.02.2014
 - bugfix shared.literal_compiler_param.php did throw an exception when literal did contain a '-' (smarty-developers group)
 
 27.01.2014
 - bugfix $smarty->debugging = true; did show the variable of the $smarty object not the variables used in display() call (forum topic 24764)
 - bugfix clearCompiledTemplate(), clearAll() and clear() should use realpath to avoid possible exception from RecursiveDirectoryIterator (Issue 171)
 
 26.01.2014
 - bugfix  undo block nesting checks for {nocache} for reasons like forum topic 23280 (forum topic 24762)
 
 18.01.2014
 - bugfix the compiler did fail when using template inheritance and recursive {include} (smarty-developers group)
 
 11.01.2014
 - bugfix "* }" (spaces before right delimiter) was interpreted by mistake as comment end tag (Issue 170)
 - internals  content cache should be clear when updating cache file
 
 08.01.2014
 - bugfix Smarty_CacheResource_Custom did not handle template resource type specifications on clearCache() calls (Issue 169)
 - bugfix SmartyBC.class.php should use require_once to load Smarty.class.php (forum topic 24683)
 
 ===== 3.1.16 =====
>>>>>>> 40acefe9
 15.12.2013
 - bugfix {include} with {block} tag handling (forum topic 24599, 24594, 24682) (Issue 161)
   Read 3.1.16_RELEASE_NOTES for more details
 - enhancement additional debug output at $smarty->_parserdebug = true;
 
 07.11.2013
 - bugfix too restrictive handling of {include} within {block} tags. 3.1.15 did throw errors where 3.1.14 did not (forum topic 24599)
 - bugfix compiler could fail if PHP mbstring.func_overload is enabled  (Issue 164)
 
 28.10.2013
 - bugfix variable resource name at custom resource plugin did not work within {block} tags (Issue 163)
 - bugfix notice "Trying to get property of non-object" removed (Issue 163)
 - bugfix correction of modifier capitalize fix from 3.10.2013  (issue 159)
 - bugfix multiple {block}s with same name in parent did not work (forum topic 24631) 
 
 20.10.2013
 - bugfix a variable file name at {extends} tag did fail (forum topic 24618)
 
 14.10.2013
 - bugfix yesterdays fix could result in an undefined variable
 
 13.10.2013
 - bugfix variable names on {include} in template inheritance did unextepted error message (forum topic 24594) (Issue 161)
.- bugfix relative includes with same name like {include './foo.tpl'} from different folder failed (forum topic 24590)(Issue 161) 

 04.10.2013
 - bugfix variable file names at {extends} had been disbabled by mistake with the rewrite of 
   template inheritance of 24.08.2013   (forum topic 24585)
   
03.10.2013
 - bugfix loops using modifier capitalize did eat up memory (issue 159)
 
 ===== Smarty 3.1.15 =====
01.10.2013
 - use current delimiters in compiler error messages (issue 157)
 - improvement on performance when using error handler and multiple template folders (issue 152)

17.09.2013
 - improvement added patch for additional SmartyCompilerException properties for better access to scource information (forum topic 24559)

16.09.2013
 - bugfix recompiled templates did not show on first request with zend opcache cache (forum topic 24320)
 
13.09.2013
 - bugfix html_select_time defaulting error for the Meridian dropdown (forum topic 24549)

09.09.2012
- bugfix incorrect compiled code with array(object,method) callback at registered Variable Filter (forum topic 24542)

27.08.2013
- bugfix delimiter followed by linebreak did not work as auto literal after update from 24.08.2013 (forum topic 24518)

24.08.2013
- bugfix and enhancement
  Because several recent problems with template inheritance the {block} tag compiler has been rewriten
   - Error messages shown now the correct child template file and line number
   - The compiler could fail on some larger UTF-8 text block (forum topic 24455)
   - The {strip} tag can now be placed outside {block} tags in child templates (forum topic 24289)
- change SmartyException::$escape  is now false by default
- change PHP traceback has been remove for SmartyException and SmartyCompilerException
   
14.08.2013
- bugfix compiled filepath of config file did not observe different config_dir (forum topic 24493)

13.08.2013
- bugfix the internal resource cache did not observe config_dir changes (forum topic 24493)

12.08.2013
- bugfix internal $tmpx variables must be unique over all inheritance templates (Issue 149)

10.08.2013
- bugfix a newline was eaten when a <?xml ... ?> was passed by a Smarty variable and caching was enabled (forum topic 24482)

29.07.2013
- bugfix headers already send warning thrown when using 'SMARTY_DEBUG=on' from URL (Issue 148)

27.07.2013
- enhancement allow access to properties of registered opjects for Smarty2 BC (forum topic 24344)

26.07.2013
- bugfix template inheritance nesting problem (forum topic 24387)

15.7.2013
- update code generated by PSR-2 standards fixer which introduced PHP 5.4 incompatibilities of 14.7.2013

14.7.2013
- bugfix increase of internal maximum parser stacksize to allow more complex tag code {forum topic 24426}
- update for PHP 5.4 compatibility
- reformat source to PSR-2 standard

12.7.2013
- bugfix Do not remove '//' from file path at normalization (Issue 142)

2.7.2013
- bugfix trimwhitespace would replace captured items in wrong order (forum topic 24387)

===== Smarty-3.1.14 =====
27.06.2013
- bugfix removed PHP 5.5 deprecated preg_replace /e option in modifier capitalize (forum topic 24389)

17.06.2013
- fixed spelling in sources and documentation (from smarty-developers forum Veres Lajos)
- enhancement added constant SMARTY::CLEAR_EXPIRED for the change of 26.05.2013 (forum topic 24310)
- bugfix added smarty_security.php to composer.json (Issue 135)

26.05.2013
- enhancement an expire_time of -1 in clearCache() and clearAllCache() will delete outdated cache files
  by their individual cache_lifetime used at creation (forum topic 24310)

21.05.2013
- bugfix modifier strip_tags:true was compiled into wrong code (Forum Topic 24287)
- bugfix /n after ?> in Smarty.class.php did start output buffering (Issue 138)

25.04.2013
- bugfix escape and wordrap modifier could be compiled into wrong code when used in {nocache}{/nocache}
  section but caching is disabled  (Forum Topic 24260)
  
05.04.2013
- bugfix post filter must not run when compiling inheritance child blocks (Forum Topic 24094)
- bugfix after the fix for Issue #130 compiler exceptions got double escaped (Forum Topic 24199)

28.02.2013
- bugfix nocache blocks could be lost when using CACHING_LIFETIME_SAVED (Issue #133)
- bugfix Compile ID gets nulled when compiling child blocks (Issue #134)


24.01.2013
- bugfix wrong tag type in smarty_internal_templatecompilerbase.php could cause wrong plugin search order (Forum Topic 24028)

===== Smarty-3.1.13 =====
13.01.2013
- enhancement allow to disable exception message escaping by SmartyException::$escape = false;  (Issue #130)

09.01.2013
- bugfix compilation did fail when a prefilter did modify an {extends} tag c
- bugfix template inheritance could fail if nested {block} tags in childs did contain {$smarty.block.child} (Issue #127)
- bugfix template inheritance could fail if {block} tags in childs did have similar name as used plugins (Issue #128)
- added abstract method declaration doCompile() in Smarty_Internal_TemplateCompilerBase (Forum Topic 23969)

06.01.2013
- Allow '://' URL syntax in template names of stream resources  (Issue #129)

27.11.2012
- bugfix wrong variable usage in smarty_internal_utility.php (Issue #125)

26.11.2012
- bugfix global variable assigned within template function are not seen after template function exit (Forum Topic 23800) 

24.11.2012
- made SmartyBC loadable via composer (Issue #124)

20.11.2012
- bugfix assignGlobal() called from plugins did not work (Forum Topic 23771)

13.11.2012
- adding attribute "strict" to html_options, html_checkboxes, html_radios to only print disabled/readonly attributes if their values are true or "disabled"/"readonly" (Issue #120)

01.11.2012
- bugfix muteExcpetedErrors() would screw up for non-readable paths (Issue #118)

===== Smarty-3.1.12  =====
14.09.2012
- bugfix template inheritance failed to compile with delimiters {/ and /} (Forum Topic 23008)

11.09.2012
- bugfix escape Smarty exception messages to avoid possible script execution

10.09.2012
- bugfix tag option flags and shorttag attributes did not work when rdel started with '=' (Forum Topic 22979)

31.08.2012
- bugfix resolving relative paths broke in some circumstances (Issue #114)

22.08.2012
- bugfix test MBString availability through mb_split, as it could've been compiled without regex support (--enable-mbregex).
  Either we get MBstring's full package, or we pretend it's not there at all.

21.08.2012
- bugfix $auto_literal = false did not work with { block} tags in child templates 
  (problem was reintroduced after fix in 3.1.7)(Forum Topic 20581)

17.08.2012
- bugfix compiled code of nocache sections could contain wrong escaping (Forum Topic 22810)

15.08.2012
- bugfix template inheritance did produce wrong code if subtemplates with {block} was
  included several times (from smarty-developers forum)

14.08.2012
- bugfix PHP5.2 compatibility compromised by SplFileInfo::getBasename() (Issue 110)

01.08.2012
- bugfix avoid PHP error on $smarty->configLoad(...) with invalid section specification (Forum Topic 22608)

30.07.2012
-bugfix {assign} in a nocache section should not overwrite existing variable values 
   during compilation (issue 109)
   
28.07.2012
- bugfix array access of config variables did not work (Forum Topic 22527)

19.07.2012
- bugfix the default plugin handler did create wrong compiled code for static class methods
  from external script files (issue 108)
  
===== Smarty-3.1.11 =====
30.06.2012
- bugfix {block.. hide} did not work as nested child (Forum Topic 22216)

25.06.2012
- bugfix the default plugin handler did not allow static class methods for modifier (issue 85)

24.06.2012
- bugfix escape modifier support for PHP < 5.2.3 (Forum Topic 21176)

11.06.2012
- bugfix the patch for Topic 21856 did break tabs between tag attributes (Forum Topic 22124)

===== Smarty-3.1.10  =====
09.06.2012
- bugfix the compiler did ignore registered compiler plugins for closing tags (Forum Topic 22094)
- bugfix the patch for Topic 21856 did break multiline tags (Forum Topic 22124)

===== Smarty-3.1.9 =====
07.06.2012
- bugfix fetch() and display() with relative paths (Issue 104)
- bugfix treat "0000-00-00" as 0 in modifier.date_format (Issue 103)

24.05.2012
- bugfix Smarty_Internal_Write_File::writeFile() could cause race-conditions on linux systems (Issue 101)
- bugfix attribute parameter names of plugins may now contain also "-"  and ":"  (Forum Topic 21856)
- bugfix add compile_id to cache key of of source (Issue 97)

22.05.2012
- bugfix recursive {include} within {section} did fail (Smarty developer group)

12.05.2012
- bugfix {html_options} did not properly escape values (Issue 98)

03.05.2012
- bugfix make HTTP protocall version variable (issue 96)

02.05.2012
- bugfix  {nocache}{block}{plugin}... did produce wrong compiled code when caching is disabled (Forum Topic 21572, issue 95)

12.04.2012
- bugfix Smarty did eat the linebreak after the <?xml...?> closing tag (Issue 93)
- bugfix concurrent cache updates could create a warning (Forum Topic 21403)

08.04.2012
- bugfix "\\" was not escaped correctly when generating nocache code (Forum Topic 21364)

30.03.2012
- bugfix template inheritance did  not throw exception when a parent template was deleted (issue 90)

27.03.2012
- bugfix prefilter did run multiple times on inline subtemplates compiled into several main templates (Forum Topic 21325)
- bugfix implement Smarty2's behaviour of variables assigned by reference in SmartyBC. {assign} will affect all references.
  (issue 88)

21.03.2012
- bugfix compileAllTemplates() and compileAllConfig() did not return the number of compiled files (Forum Topic 21286)

13.03.2012
- correction of yesterdays bugfix (Forum Topic 21175 and 21182)

12.03.2012
- bugfix a double quoted string of "$foo" did not compile into PHP "$foo" (Forum Topic 21175)
- bugfix template inheritance did set $merge_compiled_includes globally true

03.03.2012
- optimization of compiling speed when same modifier was used several times

02.03.2012
- enhancement the default plugin handler can now also resolve undefined modifier (Smarty::PLUGIN_MODIFIER)
  (Issue 85)

===== Smarty-3.1.8  =====
19.02.2012
- bugfix {include} could result in a fatal error if used in appended or prepended nested {block} tags
  (reported by mh and Issue 83)
- enhancement added Smarty special variable $smarty.template_object to return the current template object (Forum Topic 20289)


07.02.2012
- bugfix increase entropy of internal function names in compiled and cached template files (Forum Topic 20996)
- enhancement cacheable parameter added to default plugin handler, same functionality as in registerPlugin (request by calguy1000)

06.02.2012
- improvement stream_resolve_include_path() added to Smarty_Internal_Get_Include_Path (Forum Topic 20980)
- bugfix fetch('extends:foo.tpl') always yielded $source->exists == true (Forum Topic 20980)
- added modifier unescape:"url", fix (Forum Topic 20980)
- improvement replaced some calls of preg_replace with str_replace (Issue 73)

30.01.2012
- bugfix Smarty_Security internal $_resource_dir cache wasn't properly propagated

27.01.2012
- bugfix Smarty did not a template name of "0" (Forum Topic 20895)

20.01.2012
- bugfix typo in Smarty_Internal_Get_IncludePath did cause runtime overhead (Issue 74)
- improvment remove unneeded assigments (Issue 75 and 76)
- fixed typo in template parser
- bugfix output filter must not run before writing cache when template does contain nocache code (Issue 71)

02.01.2012
- bugfix {block foo nocache} did not load plugins within child {block} in nocache mode (Forum Topic 20753)

29.12.2011
- bugfix enable more entropy in Smarty_Internal_Write_File for "more uniqueness" and Cygwin compatibility (Forum Topic 20724)
- bugfix embedded quotes in single quoted strings did not compile correctly in {nocache} sections (Forum Topic 20730)

28.12.2011
- bugfix Smarty's internal header code must be excluded from postfilters (issue 71)

22.12.2011
- bugfix the new lexer of 17.12.2011 did fail if mbstring.func_overload != 0 (issue 70) (Forum Topic 20680)
- bugfix template inheritace did fail if mbstring.func_overload != 0 (issue 70) (Forum Topic 20680)

20.12.2011
- bugfix template inheritance: {$smarty.block.child} in nested child {block} tags did not return 
  content after {$smarty.block.child} (Forum Topic 20564)

===== Smarty-3.1.7 =====
18.12.2011
- bugfix strings ending with " in multiline strings of config files failed to compile (issue #67)
- added chaining to Smarty_Internal_Templatebase
- changed unloadFilter() to not return a boolean in favor of chaining and API conformity
- bugfix unregisterObject() raised notice when object to unregister did not exist
- changed internals to use Smarty::$_MBSTRING ($_CHARSET, $_DATE_FORMAT) for better unit testing
- added Smarty::$_UTF8_MODIFIER for proper PCRE charset handling (Forum Topic 20452)
- added Smarty_Security::isTrustedUri() and Smarty_Security::$trusted_uri to validate 
  remote resource calls through {fetch} and {html_image} (Forum Topic 20627)

17.12.2011
- improvement of compiling speed by new handling of plain text blocks in the lexer/parser (issue #68)

16.12.2011
- bugfix the source exits flag and timestamp was not setup when template was in php include path (issue #69)

9.12.2011
- bugfix {capture} tags around recursive {include} calls did throw exception (Forum Topic 20549)
- bugfix $auto_literal = false did not work with { block} tags in child templates (Forum Topic 20581)
- bugfix template inheritance: do not include code of {include} in overloaded {block} into compiled 
  parent template (Issue #66}
- bugfix template inheritance: {$smarty.block.child} in nested child {block} tags did not return expected
  result (Forum Topic 20564)
    
===== Smarty-3.1.6  =====
30.11.2011
- bugfix is_cache() for individual cached subtemplates with $smarty->caching = CACHING_OFF did produce
  an exception (Forum Topic 20531)

29.11.2011
- bugfix added exception if the default plugin handler did return a not static callback (Forum Topic 20512)

25.11.2011
- bugfix {html_select_date} and {html_slecet_time} did not default to current time if "time" was not specified 
  since r4432 (issue 60)

24.11.2011
- bugfix a subtemplate later used as main template did use old variable values

21.11.2011
- bugfix cache file could include unneeded modifier plugins under certain condition

18.11.2011
- bugfix declare all directory properties private to map direct access to getter/setter also on extended Smarty class

16.11.2011
- bugfix Smarty_Resource::load() did not always return a proper resource handler (Forum Topic 20414)
- added escape argument to html_checkboxes and html_radios (Forum Topic 20425)

===== Smarty-3.1.5  =====
14.11.2011
- bugfix allow space between function name and open bracket (forum topic 20375)

09.11.2011
- bugfix different behaviour of uniqid() on cygwin. See https://bugs.php.net/bug.php?id=34908
  (forum topic 20343)

01.11.2011
- bugfix {if} and {while} tags without condition did not throw a SmartyCompilerException (Issue #57)
- bugfix multiline strings in config files could fail on longer strings (reopened Issue #55)

22.10.2011
- bugfix smarty_mb_from_unicode() would not decode unicode-points properly
- bugfix use catch Exception instead UnexpectedValueException in 
  clearCompiledTemplate to be PHP 5.2 compatible

21.10.2011
- bugfix apostrophe in plugins_dir path name failed (forum topic 20199)
- improvement sha1() for array keys longer than 150 characters
- add Smarty::$allow_ambiguous_resources to activate unique resource handling (Forum Topic 20128)

20.10.2011
- @silenced unlink() in Smarty_Internal_Write_File since debuggers go haywire without it.
- bugfix Smarty::clearCompiledTemplate() threw an Exception if $cache_id was not present in $compile_dir when $use_sub_dirs = true.
- bugfix {html_select_date} and {html_select_time} did not properly handle empty time arguments (Forum Topic 20190)
- improvement removed unnecessary sha1()

19.10.2011
- revert PHP4 constructor message
- fixed PHP4 constructor message

===== Smarty-3.1.4 =====
19.10.2011
- added exception when using PHP4 style constructor

16.10.2011
- bugfix testInstall() did not propery check cache_dir and compile_dir

15.10.2011
- bugfix Smarty_Resource and Smarty_CacheResource runtime caching (Forum Post 75264)

14.10.2011
- bugfix unique_resource did not properly apply to compiled resources (Forum Topic 20128)
- add locking to custom resources (Forum Post 75252)
- add Smarty_Internal_Template::clearCache() to accompany isCached() fetch() etc.

13.10.2011
- add caching for config files in Smarty_Resource
- bugfix disable of caching after isCached() call did not work (Forum Topic 20131)
- add concept unique_resource to combat potentially ambiguous template_resource values when custom resource handlers are used (Forum Topic 20128)
- bugfix multiline strings in config files could fail on longer strings (Issue #55)

11.10.2011
- add runtime checks for not matching {capture}/{/capture} calls (Forum Topic 20120)
 
10.10.2011
- bugfix variable name typo in {html_options} and {html_checkboxes} (Issue #54)
- bugfix <?xml> tag did create wrong output when caching enabled and the tag was in included subtemplate
- bugfix Smarty_CacheResource_mysql example was missing strtotime() calls

===== Smarty-3.1.3  =====
07.10.2011
- improvement removed html comments from {mailto} (Forum Topic 20092)
- bugfix testInstall() would not show path to internal plugins_dir (Forum Post 74627)
- improvement testInstall() now showing resolved paths and checking the include_path if necessary
- bugfix html_options plugin did not handle object values properly (Issue #49, Forum Topic 20049)
- improvement html_checkboxes and html_radios to accept null- and object values, and label_ids attribute
- improvement removed some unnecessary count()s
- bugfix parent pointer was not set when fetch() for other template was called on template object

06.10.2011
- bugfix switch lexer internals depending on mbstring.func_overload
- bugfix start_year and end_year of {html_select_date} did not use current year as offset base (Issue #53)

05.10.2011
- bugfix of problem introduced with r4342 by replacing strlen() with isset()
- add environment configuration issue with mbstring.func_overload Smarty cannot compensate for (Issue #45)
- bugfix nofilter tag option did not disable default modifier
- bugfix html_options plugin did not handle null- and object values properly (Issue #49, Forum Topic 20049)

04.10.2011
- bugfix assign() in plugins called in subtemplates did change value also in parent template
- bugfix of problem introduced with r4342 on math plugin 
- bugfix output filter should not run on individually cached subtemplates
- add unloadFilter() method
- bugfix has_nocache_code flag was not reset before compilation

===== Smarty-3.1.2  =====
03.10.2011
- improvement add internal $joined_template_dir property instead computing it on the fly several times

01.10.2011
- improvement replaced most in_array() calls by more efficient isset() on array_flip()ed haystacks
- improvement replaced some strlen($foo) > 3 calls by isset($foo[3])
- improvement Smarty_Internal_Utility::clearCompiledTemplate() removed redundant strlen()s

29.09.2011
- improvement of Smarty_Internal_Config::loadConfigVars() dropped the in_array for index look up

28.09.2011
- bugfix on template functions called nocache calling other template functions

27.09.2011
- bugfix possible warning "attempt to modify property of non-object" in {section} (issue #34)
- added chaining to Smarty_Internal_Data so $smarty->assign('a',1)->assign('b',2); is possible now
- bugfix remove race condition when a custom resource did change timestamp during compilation
- bugfix variable property did not work on objects variable in template
- bugfix smarty_make_timestamp() failed to process DateTime objects properly
- bugfix wrong resource could be used on compile check of custom resource

26.09.2011
- bugfix repeated calls to same subtemplate did not make use of cached template object

24.09.2011
- removed internal muteExpectedErrors() calls in favor of having the implementor call this once from his application
- optimized muteExpectedErrors() to pass errors to the latest registered error handler, if appliccable
- added compile_dir and cache_dir to list of muted directories
- improvment better error message for undefined templates at {include}

23.09.2011
- remove unused properties
- optimization use real function instead anonymous function for preg_replace_callback
- bugfix a relative {include} in child template blocks failed
- bugfix direct setting of $template_dir, $config_dir, $plugins_dir in __construct() of an 
  extended Smarty class created problems
- bugfix error muting was not implemented for cache locking

===== Smarty 3.1.1  =====
22.09.2011
- bugfix {foreachelse} does fail if {section} was nested inside {foreach}
- bugfix debug.tpl did not display correctly when it was compiled with escape_html = true

21.09.2011
- bugfix look for mixed case plugin file names as in 3.0 if not found try all lowercase
- added $error_muting to suppress error messages even for badly implemented error_handlers
- optimized autoloader
- reverted ./ and ../ handling in fetch() and display() - they're allowed again

20.09.2011
- bugfix removed debug echo output while compiling template inheritance
- bugfix relative paths in $template_dir broke relative path resolving in {include "../foo.tpl"}
- bugfix {include} did not work inside nested {block} tags
- bugfix {assign} with scope root and global did not work in all cases

19.09.2011
- bugfix regression in Smarty_CacheReource_KeyValueStore introduced by r4261
- bugfix output filter shall not run on included subtemplates

18.09.2011
- bugfix template caching did not care about file.tpl in different template_dir
- bugfix {include $file} was broken when merge_compiled_incluges = true
- bugfix {include} was broken when merge_compiled_incluges = true and same indluded template
  was used in different main templates in one compilation run
- bugfix for Smarty2 style compiler plugins on unnamed attribute passing like {tag $foo $bar}
- bugfix debug.tpl did not display correctly when it was compiled with escape_html = true

17.09.2011
- bugfix lock_id for file resource would create invalid filepath
- bugfix resource caching did not care about file.tpl in different template_dir

===== Smarty 3.1.0  =====
15/09/2011
- optimization of {foreach}; call internal _count() method only when "total" or "last" {foreach} properties are used

11/09/2011
- added  unregisterObject() method

06/09/2011
- bugfix  isset() did not work in templates on config variables

03/09/2011
- bugfix createTemplate() must default to cache_id and compile_id of Smarty object
- bugfix Smarty_CacheResource_KeyValueStore must include $source->uid in cache filepath to keep templates with same
  name but different folders separated
- added cacheresource.apc.php example in demo folder

02/09/2011
- bugfix cache lock file must use absolute filepath

01/09/2011
- update of cache locking

30/08/2011
- added locking mechanism to CacheResource API (implemented with File and KeyValueStores)

28/08/2011
- bugfix clearCompileTemplate() did not work for specific template subfolder or resource

27/08/2011
- bugfix {$foo|bar+1} did create syntax error

26/08/2011
- bugfix when generating nocache code which contains double \
- bugfix handle race condition if cache file was deleted between filemtime and include

17/08/2011
- bugfix CacheResource_Custom bad internal fetch() call

15/08/2011
- bugfix CacheResource would load content twice for KeyValueStore and Custom handlers

06/08/2011
- bugfix {include} with scope attribute could execute in wrong scope
- optimization of compile_check processing

03/08/2011
- allow comment tags to comment {block} tags out in child templates

26/07/2011
- bugfix experimental getTags() method did not work

24/07/2011
- sure opened output buffers are closed on exception
- bugfix {foreach} did not work on IteratorAggregate

22/07/2011
- clear internal caches on clearAllCache(), clearCache(), clearCompiledTemplate()

21/07/2011
- bugfix value changes of variable values assigned to Smarty object could not be seen on repeated $smarty->fetch() calls

17/07/2011
- bugfix {$smarty.block.child} did drop a notice at undefined child

15/07/2011
- bugfix individual cache_lifetime of {include} did not work correctly inside {block} tags
- added caches for Smarty_Template_Source and Smarty_Template_Compiled to reduce I/O for multiple cache_id rendering

14/07/2011
- made Smarty::loadPlugin() respect the include_path if required

13/07/2011
- optimized internal file write functionality
- bugfix PHP did eat line break on nocache sections
- fixed typo of Smarty_Security properties $allowed_modifiers and $disabled_modifiers

06/07/2011
- bugfix variable modifier must run befor gereral filtering/escaping

04/07/2011
- bugfix use (?P<name>) syntax at preg_match as some pcre libraries failed on (?<name>)
- some performance improvement when using generic getter/setter on template objects

30/06/2011
- bugfix generic getter/setter of Smarty properties used on template objects did throw exception
- removed is_dir and is_readable checks from directory setters for better performance

28/06/2011
- added back support of php template resource as undocumented feature
- bugfix automatic recompilation on version change could drop undefined index notice on old 3.0 cache and compiled files
- update of README_3_1_DEV.txt and moved into the distribution folder
- improvement show first characters of eval and string templates instead sha1 Uid in debug window

===== Smarty 3.1-RC1 =====
25/06/2011
- revert change of 17/06/2011. $_smarty varibale removed. call loadPlugin() from inside plugin code if required
- code cleanup, remove no longer used properties and methods
- update of PHPdoc comments

23/06/2011
- bugfix {html_select_date} would not respect current time zone

19/06/2011
- added $errors argument to testInstall() functions to suppress output.
- added plugin-file checks to testInstall()

18/06/2011
- bugfix mixed use of same subtemplate inline and not inline in same script could cause a warning during compilation

17/06/2011
- bugfix/change use $_smarty->loadPlugin() when loading nested depending plugins via loadPlugin
- bugfix {include ... inline} within {block}...{/block} did fail

16/06/2011
- bugfix do not overwrite '$smarty' template variable when {include ... scope=parent} is called
- bugfix complete empty inline subtemplates did fail

15/06/2011
- bugfix template variables where not accessable within inline subtemplates

12/06/2011
- bugfix removed unneeded merging of template variable when fetching includled subtemplates

10/06/2011
- made protected properties $template_dir, $plugins_dir, $cache_dir, $compile_dir, $config_dir accessible via magic methods

09/06/2011
- fix smarty security_policy issue in plugins {html_image} and {fetch}

05/06/2011
- update of SMARTY_VERSION
- bugfix made getTags() working again

04/06/2011
- allow extends resource in file attribute of {extends} tag

03/06/2011
- added {setfilter} tag to set filters for variable output
- added escape_html property to control autoescaping of variable output

27/05/2011
- added allowed/disabled tags and modifiers in security for sandboxing

23/05/2011
- added base64: and urlencode: arguments to eval and string resource types

22/05/2011
- made time-attribute of {html_select_date} and {html_select_time} accept arrays as defined by attributes prefix and field_array

13/05/2011
- remove setOption / getOption calls from SamrtyBC class

02/05/2011
- removed experimental setOption() getOption() methods
- output returned content also on opening tag calls of block plugins
- rewrite of default plugin handler
- compile code of variable filters for better performance 

20/04/2011
- allow {php} {include_php} tags and PHP_ALLOW handling only with the SmartyBC class
- removed support of php template resource

20/04/2011
- added extendsall resource example
- optimization of template variable access
- optimization of subtemplate handling {include}
- optimization of template class

01/04/2011
- bugfix quote handling in capitalize modifier

28/03/2011
- bugfix stripslashes() requried when using PCRE e-modifier

04/03/2011
- upgrade to new PHP_LexerGenerator version 0.4.0 for better performance

27/02/2011
- ignore .svn folders when clearing cache and compiled files
- string resources do not need a modify check

26/02/2011
- replaced smarty_internal_wrapper by SmartyBC class
- load utility functions as static methods instead through __call()
- bugfix in extends resource when subresources are used
- optimization of modify checks

25/02/2011
- use $smarty->error_unassigned to control NOTICE handling on unassigned variables

21/02/2011
- added new new compile_check mode COMPILECHECK_CACHEMISS
- corrected new cloning behaviour of createTemplate()
- do no longer store the compiler object as property in the compile_tag classes to avoid possible memory leaks 
  during compilation

19/02/2011
- optimizations on merge_compiled_includes handling
- a couple of optimizations and bugfixes related to new resource structure

17/02/2011
- changed ./ and ../ behaviour

14/02/2011
- added {block ... hide} option to suppress block if no child is defined

13/02/2011
- update handling of recursive subtemplate calls
- bugfix replace $smarty->triggerError() by exception in smarty_internal_resource_extends.php

12/02/2011
- new class Smarty_Internal_TemplateBase with shared methods of Smarty and Template objects
- optimizations of template processing
- made register... methods permanet
- code for default_plugin_handler
- add automatic recompilation at version change

04/02/2011
- change in Smarty_CacheResource_Custom
- bugfix cache_lifetime did not compile correctly at {include} after last update
- moved isCached processing into CacheResource class
- bugfix new CacheResource API did not work with disabled compile_check

03/02/2011
- handle template content as function to improve speed on multiple calls of same subtemplate and isCached()/display() calls
- bugfixes and improvents in the new resource API
- optimizations of template class code

25/01/2011
- optimized function html_select_time

22/01/2011
- added Smarty::$use_include_path configuration directive for Resource API

21/01/2011
- optimized function html_select_date

19/01/2011
- optimized outputfilter trimwhitespace

18/01/2011
- bugfix Config to use Smarty_Resource to fetch sources
- optimized Smarty_Security's isTrustedDir() and isTrustedPHPDir()

17/01/2011
- bugfix HTTP headers for CGI SAPIs

16/01/2011
- optimized internals of Smarty_Resource and Smarty_CacheResource

14/01/2011
- added modifiercompiler escape to improve performance of escaping html, htmlall, url, urlpathinfo, quotes, javascript
- added support to choose template_dir to load from: [index]filename.tpl

12/01/2011
- added unencode modifier to revert results of encode modifier
- added to_charset and from_charset modifier for character encoding

11/01/2011
- added SMARTY_MBSTRING to generalize MBString detection
- added argument $lc_rest to modifier.capitalize to lower-case anything but the first character of a word
- changed strip modifier to consider unicode white-space, too
- changed wordwrap modifier to accept UTF-8 strings
- changed count_sentences modifier to consider unicode characters and treat sequences delimited by ? and ! as sentences, too
- added argument $double_encode to modifier.escape (applies to html and htmlall only)
- changed escape modifier to be UTF-8 compliant
- changed textformat block to be UTF-8 compliant
- optimized performance of mailto function
- fixed spacify modifier so characters are not prepended and appended, made it unicode compatible
- fixed truncate modifier to properly use mb_string if possible
- removed UTF-8 frenzy from count_characters modifier
- fixed count_words modifier to treat "hello-world" as a single word like str_count_words() does
- removed UTF-8 frenzy from upper modifier
- removed UTF-8 frenzy from lower modifier

01/01/2011
- optimize smarty_modified_escape for hex, hexentity, decentity.

28/12/2010
- changed $tpl_vars, $config_vars and $parent to belong to Smarty_Internal_Data
- added Smarty::registerCacheResource() for dynamic cache resource object registration

27/12/2010
- added Smarty_CacheResource API and refactored existing cache resources accordingly
- added Smarty_CacheResource_Custom and Smarty_CacheResource_Mysql

26/12/2010
- added Smarty_Resource API and refactored existing resources accordingly
- added Smarty_Resource_Custom and Smarty_Resource_Mysql
- bugfix Smarty::createTemplate() to return properly cloned template instances

24/12/2010
- optimize smarty_function_escape_special_chars() for PHP >= 5.2.3

===== SVN 3.0 trunk  =====
14/05/2011
- bugfix error handling at stream resources

13/05/2011
- bugfix condition starting with "-" did fail at {if} and {while} tags

22/04/2011
- bugfix allow only fixed string as file attribute at {extends} tag

01/04/2011
- bugfix do not run filters and default modifier when displaying the debug template
- bugfix of embedded double quotes within multi line strings (""")

29/03/2011
- bugfix on error message in smarty_internal_compile_block.php
- bugfix mb handling in strip modifier
- bugfix for Smarty2 style registered compiler function on unnamed attribute passing like {tag $foo $bar}

17/03/2011
- bugfix on default {function} parameters when {function} was used in nocache sections
- bugfix on compiler object destruction. compiler_object property was by mistake unset.

09/03/2011
-bugfix a variable filter should run before modifiers on an output tag (see change of 23/07/2010)

08/03/2011
- bugfix loading config file without section should load only defaults

03/03/2011
- bugfix "smarty" template variable was not recreated when cached templated had expired
- bugfix internal rendered_content must be cleared after subtemplate was included

01/03/2011
- bugfix replace modifier did not work in 3.0.7 on systems without multibyte support
- bugfix {$smarty.template} could return in 3.0.7 parent template name instead of 
         child name when it needed to compile

25/02/2011
- bugfix for Smarty2 style compiler plugins on unnamed attribute passing like {tag $foo $bar}

24/02/2011
- bugfix $smarty->clearCache('some.tpl') did by mistake cache the template object

18/02/2011
- bugfix removed possible race condition when isCached() was called for an individually cached subtemplate
- bugfix force default debug.tpl to be loaded by the file resource

17/02/2011
-improvement not to delete files starting with '.' from cache and template_c folders on clearCompiledTemplate() and clearCache()

16/02/2011
-fixed typo in exception message of Smarty_Internal_Template
-improvement allow leading spaces on } tag closing if auto_literal is enabled

13/02/2011
- bufix replace $smarty->triggerError() by exception
- removed obsolete {popup_init..} plugin from demo templates
- bugfix replace $smarty->triggerError() by exception in smarty_internal_resource_extends.php

===== Smarty 3.0.7  =====
09/02/2011
- patched vulnerability when using {$smarty.template}

01/02/2011
- removed assert() from config and template parser

31/01/2011
- bugfix the lexer/parser did fail on special characters like VT

16/01/2011
-bugfix of ArrayAccess object handling in internal _count() method
-bugfix of Iterator object handling in internal _count() method

14/01/2011
-bugfix removed memory leak while processing compileAllTemplates

12/01/2011
- bugfix in {if} and {while} tag compiler when using assignments as condition and nocache mode

10/01/2011
- bugfix when using {$smarty.block.child} and name of {block} was in double quoted string
- bugfix updateParentVariables() was called twice when leaving {include} processing

- bugfix mb_str_replace in replace and escape modifiers work with utf8

31/12/2010
- bugfix dynamic configuration of $debugging_crtl did not work
- bugfix default value of $config_read_hidden changed to false
- bugfix format of attribute array on compiler plugins
- bugfix getTemplateVars() could return value from wrong scope

28/12/2010
- bugfix multiple {append} tags failed to compile.

22/12/2010
- update do not clone the Smarty object an internal createTemplate() calls to increase performance

21/12/2010
- update html_options to support class and id attrs

17/12/2010
- bugfix added missing support of $cache_attrs for registered plugins

15/12/2010
- bugfix assignment as condition in {while} did drop an E_NOTICE

14/12/2010
- bugfix when passing an array as default parameter at {function} tag

13/12/2010
- bugfix {$smarty.template} in child template did not return right content
- bugfix Smarty3 did not search the PHP include_path for template files

===== Smarty 3.0.6  =====

12/12/2010
- bugfix fixed typo regarding yesterdays change to allow streamWrapper

11/12/2010
- bugfix nested block tags in template inheritance child templates did not work correctly
- bugfix {$smarty.current_dir} in child template did not point to dir of child template
- bugfix changed code when writing temporary compiled files to allow stream_wrapper

06/12/2010
- bugfix getTemplateVars() should return 'null' instead dropping E_NOTICE on an unassigned variable

05/12/2010
- bugfix missing declaration of $smarty in Smarty class
- bugfix empty($foo) in {if} did drop a notice when $foo was not assigned

01/12/2010
- improvement of {debug} tag output

27/11/2010
-change run output filter before cache file is written. (same as in Smarty2)

24/11/2011
-bugfix on parser at  !$foo|modifier
-change parser logic when assignments used as condition in {if] and {while} to allow assign to array element

23/11/2011
-bugfix allow integer as attribute name in plugin calls
-change  trimm whitespace from error message, removed long list of expected tokens

22/11/2010
- bugfix on template inheritance when an {extends} tag was inserted by a prefilter
- added error message for illegal variable file attributes at {extends...} tags

===== Smarty 3.0.5  =====


19/11/2010
- bugfix on block plugins with modifiers

18/11/2010
- change on handling of unassigned template variable -- default will drop E_NOTICE
- bugfix on Smarty2 wrapper load_filter() did not work

17/11/2010
- bugfix on {call} with variable function name
- bugfix on {block} if name did contain '-'
- bugfix in function.fetch.php , referece to undefined $smarty

16/11/2010
- bugfix whitespace in front of "<?php" in smarty_internal_compile_private_block_plugin.php
- bugfix {$smarty.now} did compile incorrectly
- bugfix on reset(),end(),next(),prev(),current() within templates
- bugfix on default parameter for {function}

15/11/2010
- bugfix when using {$smarty.session} as object
- bugfix scoping problem on $smarty object passed to filters
- bugfix captured content could not be accessed globally
- bugfix Smarty2 wrapper functions could not be call from within plugins

===== Smarty 3.0.4  =====

14/11/2010
- bugfix isset() did not allow multiple parameter
- improvment of some error messages
- bugfix html_image did use removed property $request_use_auto_globals
- small performace patch in Smarty class

13/11/2010
- bugfix  overloading problem when $smarty->fetch()/display() have been used in plugins
				(introduced with 3.0.2)
- code cleanup
								
===== Smarty 3.0.3  =====

13/11/2010
- bugfix on {debug}
- reverted location of loadPlugin() to Smarty class
- fixed comments in plugins
- fixed internal_config (removed unwanted code line)
- improvement  remove last linebreak from {function} definition

===== Smarty 3.0.2  =====

12/11/2010
- reactivated $error_reporting property handling
- fixed typo in compile_continue
- fixed security in {fetch} plugin
- changed back plugin parameters to two. second is template object 
  with transparent access to Smarty object
- fixed {config_load} scoping form compile time to run time

===== Smarty 3.0.0  =====



11/11/2010
- major update including some API changes

10/11/2010
- observe compile_id also for config files

09/11/2010
-bugfix on  complex expressions as start value for {for} tag
request_use_auto_globals
04/11/2010
- bugfix do not allow access of dynamic and private object members of assigned objects when
  security is enabled.

01/11/2010
- bugfix related to E_NOTICE change.  {if empty($foo)} did fail when $foo contained a string 

28/10/2010
- bugfix on compiling modifiers within $smarty special vars like {$smarty.post.{$foo|lower}}

27/10/2010
- bugfix default parameter values did not work for template functions included with {include}

25/10/2010
- bugfix for E_NOTICE change, array elements did not work as modifier parameter

20/10/2010
- bugfix for the E_NOTICE change

19/10/2010
- change Smarty does no longer mask out E_NOTICE by default during template processing

13/10/2010
- bugfix removed ambiguity between ternary and stream variable in template syntax
- bugfix use caching properties of template instead of smarty object when compiling child {block}
- bugfix {*block}...{/block*} did throw an exception in template inheritance
- bugfix on template inheritance using nested eval or string resource in {extends} tags
- bugfix on output buffer handling in isCached() method

=====  RC4 =====

01/10/2010
- added {break} and {continue} tags for flow control of {foreach},{section},{for} and {while} loops
- change of 'string' resource. It's no longer evaluated and compiled files are now stored
- new 'eval' resource which evaluates a template without saving the compiled file
- change in isCached() method to allow multiple calls for the same template

25/09/2010
- bugfix on some compiling modifiers

24/09/2010
- bugfix merge_compiled_includes flag was not restored correctly in {block} tag

22/09/2010
- bugfix on default modifier

18/09/2010
- bugfix untility compileAllConfig() did not create sha1 code for compiled template file names if template_dir was defined with no trailing DS
- bugfix on templateExists() for extends resource

17/09/2010
- bugfix {$smarty.template} and {$smarty.current_dir} did not compile correctly within {block} tags
- bugfix corrected error message on missing template files in extends resource
- bugfix untility compileAllTemplates() did not create sha1 code for compiled template file names if template_dir was defined with no trailing DS

16/09/2010
- bugfix when a doublequoted modifier parameter did contain Smarty tags and ':'

15/09/2010
- bugfix resolving conflict between '<%'/'%>' as custom Smarty delimiter and ASP tags
- use ucfirst for resource name on internal resource class names

12/09/2010
- bugfix for change of 08/09/2010 (final {block} tags in subtemplates did not produce correct results)

10/09/2010
- bugfix for change of 08/09/2010 (final {block} tags in subtemplates did not produce correct results)

08/09/2010
- allow multiple template inheritance branches starting in subtemplates

07/09/2010
- bugfix {counter} and {cycle} plugin assigned result to smarty variable not in local(template) scope
- bugfix templates containing just {strip} {/strip} tags did produce an error


23/08/2010
- fixed E_STRICT errors for uninitialized variables

22/08/2010
- added attribute cache_id to {include} tag

13/08/2010
- remove exception_handler property from Smarty class
- added Smarty's own exceptions SmartyException and SmartyCompilerException

09/08/2010
- bugfix on modifier with doublequoted strings as parameter containing embedded tags

06/08/2010
- bugfix when cascading some modifier like |strip|strip_tags modifier

05/08/2010
- added plugin type modifiercompiler to produce compiled modifier code
- changed standard modifier plugins to the compiling versions whenever possible
- bugfix in nocache sections {include} must not cache the subtemplate

02/08/2010
- bugfix strip did not work correctly in conjunction with comment lines

31/07/2010
- bugfix on nocache attribute at {assign} and {append}

30/07/2010
- bugfix passing scope attributes in doublequoted strings did not work at {include} {assign} and {append}

25/07/2010
- another bugfix of change from 23/07/2010 when compiling modifier

24/07/2010
- bugfix of change from 23/07/2010 when compiling modifier

23/07/2010
- changed execution order. A variable filter does now run before modifiers on output of variables
- bugfix use always { and } as delimiter for debug.tpl


22/07/2010
- bugfix in templateExists() method

20/07/2010
- fixed handling of { strip } tag with whitespaces

15/07/2010
- bufix  {$smarty.template} does include now the relative path, not just filename

=====  RC3 =====




15/07/2010
- make the date_format modifier work also on objects of the DateTime class
- implementation of parsetrees in the parser to close security holes and remove unwanted empty line in HTML output

08/07/2010
- bugfix on assigning multidimensional arrays within templates
- corrected bugfix for truncate modifier

07/07/2010
- bugfix the truncate modifier needs to check if the string is utf-8 encoded or not
- bugfix support of script files relative to trusted_dir

06/07/2010
- create exception on recursive {extends} calls
- fixed reported line number at "unexpected closing tag " exception
- bugfix on escape:'mail' modifier
- drop exception if 'item' variable is equal 'from' variable in {foreach} tag

01/07/2010
- removed call_user_func_array calls for optimization of compiled code when using registered modifiers and plugins

25/06/2010
- bugfix escaping " when block tags are used within doublequoted strings

24/06/2010
- replace internal get_time() calls with standard PHP5 microtime(true) calls in Smarty_Internal_Utility
- added $smarty->register->templateClass() and $smarty->unregister->templateClass() methods for supporting static classes with namespace


22/06/2010
- allow spaces between typecast and value in template syntax
- bugfix get correct count of traversables in {foreach} tag

21/06/2010
- removed use of PHP shortags SMARTY_PHP_PASSTHRU mode
- improved speed of cache->clear() when a compile_id was specified and use_sub_dirs is true 

20/06/2010
- replace internal get_time() calls with standard PHP5 microtime(true) calls
- closed security hole when php.ini asp_tags = on

18/06/2010
- added __toString method to the Smarty_Variable class


14/06/2010
- make handling of Smarty comments followed by newline BC to Smarty2


=====  RC2 =====



13/06/2010
- bugfix Smarty3 did not handle hexadecimals like 0x0F as numerical value
- bugifx Smarty3 did not accept numerical constants like .1 or 2. (without a leading or trailing digit)

11/06/2010
- bugfix the lexer did fail on larger {literal} ... {/literal} sections

03/06/2010
- bugfix on calling template functions like Smarty tags

01/06/2010
- bugfix on template functions used with template inheritance
- removed /* vim: set expandtab: */ comments
- bugfix of auto literal problem introduce with fix of 31/05/2010

31/05/2010
- bugfix the parser did not allow some smarty variables with special name like $for, $if, $else and others.

27/05/2010
- bugfix on object chaining using variable properties
- make scope of {counter} and {cycle} tags again global as in Smarty2

26/05/2010
- bugfix removed decrepated register_resource call in smarty_internal_template.php

25/05/2010
- rewrite of template function handling to improve speed
- bugfix on file dependency when merge_compiled_includes = true


16/05/2010
- bugfix when passing parameter with numeric name like {foo 1='bar' 2='blar'}

14/05/2010
- bugfix compile new config files if compile_check and force_compile = false
- added variable static classes names to template syntax

11/05/2010
- bugfix  make sure that the cache resource is loaded in all conditions when template methods getCached... are called externally
- reverted the change 0f 30/04/2010. With the exception of forward references template functions can be again called by a standard tag.

10/05/2010
- bugfix on {foreach} and {for} optimizations of 27/04/2010 

09/05/2010
- update of template and config file parser because of minor parser generator bugs 

07/05/2010
- bugfix on {insert} 

06/05/2010
- bugfix when merging compiled templates and objects are passed as parameter of the {include} tag

05/05/2010
- bugfix on {insert} to cache parameter
- implementation of $smarty->default_modifiers as in Smarty2
- bugfix on getTemplateVars method 

01/05/2010
- bugfix on handling of variable method names at object chaning

30/04/2010
- bugfix when comparing timestamps in sysplugins/smarty_internal_config.php
- work around of a substr_compare bug in older PHP5 versions
- bugfix on template inheritance for tag names starting with "block"
- bugfix on {function} tag with name attribute in doublequoted strings
- fix to make calling of template functions unambiguously by madatory usage of the {call} tag

=====  RC1 =====

27/04/2010
- change default of $debugging_ctrl to 'NONE'
- optimization of compiled code of {foreach} and {for} loops
- change of compiler for config variables

27/04/2010
- bugfix in $smarty->cache->clear() method. (do not cache template object)


17/04/2010
- security fix in {math} plugin


12/04/2010
- bugfix in smarty_internal_templatecompilerbase (overloaded property)
- removed parser restrictions in using true,false and null as ID

07/04/2010
- bugfix typo in smarty_internal_templatecompilerbase 

31/03/2010
- compile locking by touching old compiled files to avoid concurrent compilations

29/03/2010
- bugfix allow array definitions as modifier parameter
- bugfix observe compile_check property when loading config files
- added the template object as third filter parameter

25/03/2010
- change of utility->compileAllTemplates() log messages
- bugfix on nocache code in {function} tags 
- new method utility->compileAllConfig() to compile all config files

24/03/2010
- bugfix on register->modifier() error messages

23/03/2010
- bugfix on template inheritance when calling multiple child/parent relations
- bugfix on caching mode SMARTY_CACHING_LIFETIME_SAVED and cache_lifetime = 0

22/03/2010
- bugfix make directory separator operating system independend in compileAllTemplates()

21/03/2010
- removed unused code in compileAllTemplates()

19/03/2010
- bugfix for multiple {/block} tags on same line

17/03/2010
- bugfix make $smarty->cache->clear() function independent from caching status

16/03/2010
- bugfix on assign attribute at registered template objects
- make handling of modifiers on expression BC to Smarty2
 
15/03/2010
- bugfix on block plugin calls

11/03/2010
- changed parsing of <?php and ?> back to Smarty2 behaviour

08/03/2010
- bugfix on uninitialized properties in smarty_internal_template
- bugfix on $smarty->disableSecurity()

04/03/2010
- bugfix allow uppercase chars in registered resource names
- bugfix on accessing chained objects of static classes

01/03/2010
- bugfix on nocache code in {block} tags if child template was included by {include}

27/02/2010
- allow block tags inside double quoted string 

26/02/2010
- cache modified check implemented
- support of access to a class constant from an object (since PHP 5.3)

24/02/2010
- bugfix on expressions in doublequoted string enclosed in backticks
- added security property $static_classes for static class security

18/02/2010
- bugfix on parsing Smarty tags inside <?xml ... ?>
- bugfix on truncate modifier

17/02/2010
- removed restriction that modifiers did require surrounding parenthesis in some cases
- added {$smarty.block.child} special variable for template inheritance

16/02/2010
- bugfix on <?xml ... ?> tags for all php_handling modes
- bugfix on parameter of variablefilter.htmlspecialchars.php plugin

14/02/2010
- added missing _plugins property in smarty.class.php
- bugfix $smarty.const... inside doublequoted strings and backticks was compiled into wrong PHP code

12/02/2010
- bugfix on nested {block} tags
- changed Smarty special variable $smarty.parent to $smarty.block.parent
- added support of nested {bock} tags

10/02/2010
- avoid possible notice on $smarty->cache->clear(...), $smarty->clear_cache(....)
- allow Smarty tags inside <? ... ?> tags in SMARTY_PHP_QUOTE and SMARTY_PHP_PASSTHRU mode
- bugfix at new "for" syntax like {for $x=1 to 10 step 2}

09/02/2010
- added $smarty->_tag_stack for tracing block tag hierarchy

08/02/2010
- bugfix  use template fullpath at §smarty->cache->clear(...), $smarty->clear_cache(....)
- bugfix of cache filename on extended templates when force_compile=true

07/02/2010
- bugfix on changes of 05/02/2010
- preserve line endings type form template source
- API changes (see README file)

05/02/2010
- bugfix on modifier and block plugins with same name

02/02/2010
- retaining newlines at registered functions and function plugins

01/25/2010
- bugfix cache resource was not loaded when caching was globally off but enabled at a template object
- added test that $_SERVER['SCRIPT_NAME'] does exist in Smarty.class.php

01/22/2010
- new method $smarty->createData([$parent]) for creating a data object (required for bugfixes below)
- bugfix config_load() method now works also on a data object
- bugfix get_config_vars() method now works also on a data and template objects
- bugfix clear_config() method now works also on a data and template objects

01/19/2010
- bugfix on plugins if same plugin was called from a nocache section first and later from a cached section


###beta 7###


01/17/2010
- bugfix on $smarty.const... in double quoted strings

01/16/2010
- internal change of config file lexer/parser on handling of section names
- bugfix on registered objects (format parameter of register_object was not handled correctly)

01/14/2010
- bugfix on backslash within single quoted strings
- bugfix allow absolute filepath for config files
- bugfix on special Smarty variable $smarty.cookies
- revert handling of newline on no output tags like {if...} 
- allow special characters in config file section names for Smarty2 BC

01/13/2010
- bugfix on {if} tags 

01/12/2010
- changed back modifier handling in parser. Some restrictions still apply:
    if modifiers are used in side {if...} expression or in mathematical expressions 
    parentheses must be used.
- bugfix the {function..} tag did not accept the name attribute in double quotes
- closed possible security hole at <?php ... ?> tags
- bugfix of config file parser on large config files


###beta 6####

01/11/2010
- added \n to the compiled code of the {if},{else},{elseif},{/if} tags to get output of newlines as expected by the template source
- added missing support of insert plugins
- added optional nocache attribute to {block} tags in parent template
- updated <?php...?> handling supporting now heredocs and newdocs. (thanks to Thue Jnaus Kristensen)

01/09/2010
- bugfix on nocache {block} tags in parent templates

01/08/2010
- bugfix on variable filters. filter/nofilter attributes did not work on output statements

01/07/2010
- bugfix on file dependency at template inheritance
- bugfix on nocache code at template inheritance

01/06/2010
- fixed typo in smarty_internal_resource_registered
- bugfix for custom delimiter at extends resource and {extends} tag

01/05/2010
- bugfix sha1() calculations at extends resource and some general improvments on sha1() handling 


01/03/2010
- internal change on building cache files

01/02/2010
- update cached_timestamp at the template object after cache file is written to avoid possible side effects
- use internally always SMARTY_CACHING_LIFETIME_* constants

01/01/2010
- bugfix for obtaining plugins which must be included (related to change of 12/30/2009)
- bugfix for {php} tag (trow an exception if allow_php_tag = false)

12/31/2009
- optimization of generated code for doublequoted strings containing variables
- rewrite of {function} tag handling
  - can now be declared in an external subtemplate
  - can contain nocache sections (nocache_hash handling)
  - can be called in noccache sections (nocache_hash handling)
  - new {call..} tag to call template functions with a variable name {call name=$foo}
- fixed nocache_hash handling in merged compiled templates

12/30/2009
- bugfix for plugins defined in the script as smarty_function_foo

12/29/2009
- use sha1() for filepath encoding
- updates on nocache_hash handling
- internal change on merging some data
- fixed cache filename for custom resources 

12/28/2009
- update for security fixes
- make modifier plugins always trusted
- fixed bug loading modifiers in child template at template inheritance

12/27/2009
--- this is a major update with a couple of internal changes ---
- new config file lexer/parser (thanks to Thue Jnaus Kristensen)
- template lexer/parser fixes for PHP and {literal} handing (thanks to Thue Jnaus Kristensen)
- fix on registered plugins with different type but same name
- rewrite of plugin handling (optimized execution speed)
- closed a security hole regarding PHP code injection into cache files
- fixed bug in clear cache handling
- Renamed a couple of internal classes
- code cleanup for merging compiled templates
- couple of runtime optimizations (still not all done)
- update of getCachedTimestamp()
- fixed bug on modifier plugins at nocache output

12/19/2009
- bugfix on comment lines in config files

12/17/2009
- bugfix of parent/global variable update at included/merged subtemplates
- encode final template filepath into filename of compiled and cached files
- fixed {strip} handling in auto literals

12/16/2009
- update of changelog
- added {include file='foo.tpl' inline}  inline option to merge compiled code of subtemplate into the calling template

12/14/2009
- fixed sideefect of last modification (objects in array index did not work anymore)

12/13/2009
- allow boolean negation ("!") as operator on variables outside {if} tag

12/12/2009
- bugfix on single quotes inside {function} tag
- fix short append/prepend attributes in {block} tags

12/11/2009
- bugfix on clear_compiled_tpl (avoid possible warning)

12/10/2009
- bugfix on {function} tags and template inheritance

12/05/2009
- fixed problem when a cached file was fetched several times
- removed unneeded lexer code

12/04/2009
- added max attribute to for loop
- added security mode allow_super_globals

12/03/2009
- template inheritance: child templates can now call functions defined by the {function} tag in the parent template
- added {for $foo = 1 to 5 step 2}  syntax
- bugfix for {$foo.$x.$y.$z}

12/01/2009
- fixed parsing of names of special formated tags like if,elseif,while,for,foreach
- removed direct access to constants in templates because of some syntax problems
- removed cache resource plugin for mysql from the distribution
- replaced most hard errors (exceptions) by softerrors(trigger_error) in plugins
- use $template_class property for template class name when compiling {include},{eval} and {extends} tags

11/30/2009
- map 'true' to SMARTY_CACHING_LIFETIME_CURRENT for the $smarty->caching parameter
- allow {function} tags within {block} tags

11/28/2009
- ignore compile_id at debug template
- added direct access to constants in templates
- some lexer/parser optimizations

11/27/2009
- added cache resource MYSQL plugin

11/26/2009
- bugfix on nested doublequoted strings
- correct line number on unknown tag error message
- changed {include} compiled code
- fix on checking dynamic varibales with error_unassigned = true

11/25/2009
- allow the following writing for boolean: true, TRUE, True, false, FALSE, False
- {strip} tag functionality rewritten

11/24/2009
- bugfix for $smarty->config_overwrite = false

11/23/2009
- suppress warnings on unlink caused by race conditions
- correct line number on unknown tag error message

------- beta 5
11/23/2009
- fixed configfile parser for text starting with a numeric char
- the default_template_handler_func may now return a filepath to a template source

11/20/2009
- bugfix for empty config files
- convert timestamps of registered resources to integer

11/19/2009
- compiled templates are no longer touched with the filemtime of template source

11/18/2009
- allow integer as attribute name in plugin calls

------- beta 4
11/18/2009
- observe umask settings when setting file permissions
- avoide unneeded cache file creation for subtemplates which did occur in some situations
- make $smarty->_current_file available during compilation for Smarty2 BC

11/17/2009
- sanitize compile_id and cache_id (replace illegal chars with _)
- use _dir_perms and _file_perms properties at file creation
- new constant SMARTY_RESOURCE_DATE_FORMAT (default '%b %e, %Y') which is used as default format in modifier date_format
- added {foreach $array as $key=>$value} syntax
- renamed extend tag and resource to extends: {extends file='foo.tol'} , $smarty->display('extends:foo.tpl|bar.tpl);
- bugfix cycle plugin

11/15/2009
- lexer/parser optimizations on quoted strings

11/14/2009
- bugfix on merging compiled templates when source files got removed or renamed.
- bugfix modifiers on registered object tags
- fixed locaion where outputfilters are running
- fixed config file definitions at EOF
- fix on merging compiled templates with nocache sections in nocache includes
- parser could run into a PHP error on wrong file attribute

11/12/2009
- fixed variable filenames in {include_php} and {insert}
- added scope to Smarty variables in the {block} tag compiler
- fix on nocache code in child {block} tags

11/11/2009
- fixed {foreachelse}, {forelse}, {sectionelse} compiled code at nocache variables
- removed checking for reserved variables
- changed debugging handling

11/10/2009
- fixed preg_qoute on delimiters

11/09/2009
- lexer/parser bugfix 
- new SMARTY_SPL_AUTOLOAD constant to control the autoloader option
- bugfix for {function} block tags in included templates

11/08/2009
- fixed alphanumeric array index 
- bugfix on complex double quoted strings

11/05/2009
- config_load method can now be called on data and template objects

11/04/2009
- added typecasting support for template variables
- bugfix on complex indexed special Smarty variables

11/03/2009
- fixed parser error on objects with special smarty vars
- fixed file dependency for {incude} inside {block} tag
- fixed not compiling on non existing compiled templates when compile_check = false
- renamed function names of autoloaded Smarty methods to Smarty_Method_....
- new security_class property (default is Smarty_Security)

11/02/2009
- added neq,lte,gte,mod as aliases to if conditions 
- throw exception on illegal Smarty() constructor calls

10/31/2009
- change of filenames in sysplugins folder for internal spl_autoload function
- lexer/parser changed for increased compilation speed

10/27/2009
- fixed missing quotes in include_php.php

10/27/2009
- fixed typo in method.register_resource
- pass {} through as literal

10/26/2009
- merge only compiled subtemplates into the compiled code of the main template

10/24/2009
- fixed nocache vars at internal block tags
- fixed merging of recursive includes

10/23/2009
- fixed nocache var problem

10/22/2009
- fix trimwhitespace outputfilter parameter

10/21/2009
- added {$foo++}{$foo--} syntax
- buxfix changed PHP "if (..):" to "if (..){" because of possible bad code when concenating PHP tags
- autoload Smarty internal classes
- fixed file dependency for config files 
- some code optimizations
- fixed function definitions on some autoloaded methods
- fixed nocache variable inside if condition of {if} tag

10/20/2009
- check at compile time for variable filter to improve rendering speed if no filter is used
- fixed bug at combination of {elseif} tag and {...} in double quoted strings of static class parameter

10/19/2009
- fixed compiled template merging on variable double quoted strings as name
- fixed bug in caching mode 2 and cache_lifetime -1 
- fixed modifier support on block tags

10/17/2009
- remove ?>\n<?php and ?><?php sequences from compiled template

10/15/2009
- buxfix on assigning array elements inside templates
- parser bugfix on array access

10/15/2009
- allow bit operator '&' inside {if} tag
- implementation of ternary operator

10/13/2009
- do not recompile evaluated templates if reused just with other data
- recompile config files when config properties did change
- some lexer/parser otimizations

10/11/2009
- allow {block} tags inside included templates
- bugfix for resource plugins in Smarty2 format
- some optimizations of internal.template.php

10/11/2009
- fixed bug when template with same name is used with different data objects
- fixed bug with double quoted name attribute at {insert} tag
- reenabled assign_by_ref and append_by_ref methods

10/07/2009
- removed block nesting checks for {capture}

10/05/2009
- added support of "isinstance" to {if} tag

10/03/2009
- internal changes to improve performance
- fix registering of filters for classes

10/01/2009
- removed default timezone setting
- reactivated PHP resource for simple PHP templates. Must set allow_php_templates = true to enable
- {PHP} tag can be enabled by allow_php_tag = true

09/30/2009
- fixed handling template_exits method for all resource types
- bugfix for other cache resources than file
- the methods assign_by_ref is now wrapped to assign, append_by_ref to append
- allow arrays of variables pass in display, fetch and createTemplate calls
  $data = array('foo'=>'bar','foo2'=>'blar');
  $smarty->display('my.tpl',$data);

09/29/2009
- changed {php} tag handling
- removed support of Smarty::instance()
- removed support of PHP resource type
- improved execution speed of {foreach} tags
- fixed bug in {section} tag

09/23/2009
- improvements and bugfix on {include} tag handling
NOTICE: existing compiled template and cache files must be deleted

09/19/2009
- replace internal "eval()" calls by "include" during rendering process
- speed improvment for templates which have included subtemplates
    the compiled code of included templates is merged into the compiled code of the parent template
- added logical operator "xor" for {if} tag
- changed parameter ordering for Smarty2 BC
    fetch($template, $cache_id = null, $compile_id = null, $parent = null)
    display($template, $cache_id = null, $compile_id = null, $parent = null)
    createTemplate($template, $cache_id = null, $compile_id = null, $parent = null)
- property resource_char_set is now replaced by constant SMARTY_RESOURCE_CHAR_SET
- fixed handling of classes in registered blocks
- speed improvement of lexer on text sections

09/01/2009
- dropped nl2br as plugin
- added '<>' as comparission operator in {if} tags
- cached caching_lifetime property to cache_liftime for backward compatibility with Smarty2.
  {include} optional attribute is also now cache_lifetime
- fixed trigger_error method (moved into Smarty class)
- version is now  Beta!!!


08/30/2009
- some speed optimizations on loading internal plugins


08/29/2009
- implemented caching of registered Resources
- new property 'auto_literal'. if true(default)  '{ ' and ' }' interpreted as literal, not as Smarty delimiter


08/28/2009
- Fix on line breaks inside {if} tags

08/26/2009
- implemented registered resources as in Smarty2. NOTE: caching does not work yet
- new property 'force_cache'. if true it forces the creation of a new cache file
- fixed modifiers on arrays
- some speed optimization on loading internal classes


08/24/2009
- fixed typo in lexer definition for '!==' operator
- bugfix - the ouput of plugins was not cached
- added global variable SCRIPT_NAME

08/21/2009
- fixed problems whitespace in conjuction with custom delimiters
- Smarty tags can now be used as value anywhere

08/18/2009
- definition of template class name moded in internal.templatebase.php
- whitespace parser changes

08/12/2009
- fixed parser problems

08/11/2009
- fixed parser problems with custom delimiter

08/10/2009
- update of mb support in plugins


08/09/2009
- fixed problems with doublequoted strings at name attribute of {block} tag
- bugfix at scope attribute of {append} tag

08/08/2009
- removed all internal calls of Smarty::instance()
- fixed code in double quoted strings

08/05/2009
- bugfix mb_string support
- bugfix of \n.\t etc in double quoted strings

07/29/2009
- added syntax for variable config vars  like  #$foo#

07/28/2009
- fixed parsing of $smarty.session vars containing objects

07/22/2009
- fix of "$" handling in double quoted strings

07/21/2009
- fix that {$smarty.current_dir} return correct value within {block} tags.

07/20/2009
- drop error message on unmatched {block} {/block} pairs

07/01/2009
- fixed smarty_function_html_options call in plugin function.html_select_date.php (missing ,)

06/24/2009
- fixed smarty_function_html_options call in plugin function.html_select_date.php

06/22/2009
- fix on \n and spaces inside smarty tags
- removed request_use_auto_globals propert as it is no longer needed because Smarty 3 will always run under PHP 5


06/18/2009
- fixed compilation of block plugins when caching enabled
- added $smarty.current_dir  which returns the current working directory

06/14/2009
- fixed array access on super globals
- allow smarty tags within xml tags

06/13/2009
- bugfix at extend resource: create unique files for compiled template and cache for each combination of template files
- update extend resource to handle appen and prepend block attributes
- instantiate classes of plugins instead of calling them static

06/03/2009
- fixed repeat at block plugins

05/25/2009
- fixed problem with caching of compiler plugins

05/14/2009
- fixed directory separator handling

05/09/2009
- syntax change for stream variables
- fixed bug when using absolute template filepath and caching

05/08/2009
- fixed bug of {nocache}  tag in included templates

05/06/2009
- allow that plugins_dir folder names can end without directory separator

05/05/2009
- fixed E_STRICT incompabilities
- {function} tag bug fix 
- security policy definitions have been moved from plugins folder to file Security.class.php in libs folder
- added allow_super_global configuration to security

04/30/2009
- functions defined with the {function} tag now always have global scope

04/29/2009
- fixed problem with directory setter methods
- allow that cache_dir can end without directory separator

04/28/2009
- the {function} tag can no longer overwrite standard smarty tags
- inherit functions defined by the {fuction} tag into subtemplates
- added {while <statement>} sytax to while tag

04/26/2009
- added trusted stream checking to security
- internal changes at file dependency check for caching

04/24/2009
- changed name of {template} tag to {function}
- added new {template} tag

04/23/2009
- fixed access of special smarty variables from included template

04/22/2009
- unified template stream syntax with standard Smarty resource syntax  $smarty->display('mystream:mytemplate')

04/21/2009
- change of new style syntax for forach. Now:  {foreach $array as $var}  like in PHP

04/20/2009
- fixed "$foo.bar  ..." variable replacement in double quoted strings
- fixed error in {include} tag with variable file attribute

04/18/2009
- added stream resources  ($smarty->display('mystream://mytemplate'))
- added stream variables  {$mystream:myvar}

04/14/2009
- fixed compile_id handling on {include} tags
- fixed append/prepend attributes in {block} tag
- added  {if  'expression' is in 'array'}  syntax
- use crc32 as hash for compiled config files.

04/13/2009
- fixed scope problem with parent variables when appending variables within templates.
- fixed code for {block} without childs (possible sources for notice errors removed)

04/12/2009
- added append and prepend attribute to {block} tag

04/11/2009
- fixed variables in 'file' attribute of {extend} tag
- fixed problems in modifiers (if mb string functions not present)

04/10/2009
- check if mb string functions available otherwise fallback to normal string functions
- added global variable scope SMARTY_GLOBAL_SCOPE 
- enable 'variable' filter by default
- fixed {$smarty.block.parent.foo} 
- implementation of a 'variable' filter as replacement for default modifier

04/09/2009
- fixed execution of filters defined by classes
- compile the always the content of {block} tags to make shure that the filters are running over it
- syntax corrections on variable object property
- syntax corrections on array access in dot syntax

04/08/2009
- allow variable object property

04/07/2009
- changed variable scopes to SMARTY_LOCAL_SCOPE, SMARTY_PARENT_SCOPE, SMARTY_ROOT_SCOPE to avoid possible conflicts with user constants
- Smarty variable global attribute replaced with scope attribute

04/06/2009
- variable scopes LOCAL_SCOPE, PARENT_SCOPE, ROOT_SCOPE
- more getter/setter methods

04/05/2009
- replaced new array looping syntax {for $foo in $array} with {foreach $foo in $array} to avoid confusion
- added append array for short form of assign  {$foo[]='bar'} and allow assignments to nested arrays {$foo['bla']['blue']='bar'}

04/04/2009
- make output of template default handlers cachable and save compiled source
- some fixes on yesterdays update

04/03/2006
- added registerDefaultTemplateHandler method and functionallity
- added registerDefaultPluginHandler method and functionallity
- added {append} tag to extend Smarty array variabled

04/02/2009
- added setter/getter methods
- added $foo@first and $foo@last properties at {for} tag
- added $set_timezone (true/false) property to setup optionally the default time zone

03/31/2009
- bugfix smarty.class and internal.security_handler
- added compile_check configuration 
- added setter/getter methods

03/30/2009
- added all major setter/getter methods

03/28/2009
- {block} tags can be nested now
- md5 hash function replace with crc32 for speed optimization
- file order for exted resource inverted
- clear_compiled_tpl and clear_cache_all will not touch .svn folder any longer

03/27/2009
- added extend resource

03/26/2009
- fixed parser not to create error on `word` in double quoted strings
- allow PHP  array(...)
- implemented  $smarty.block.name.parent to access parent block content
- fixed smarty.class


03/23/2009
- fixed {foreachelse} and {forelse} tags

03/22/2009
- fixed possible sources for notice errors
- rearrange SVN into distribution and development folders

03/21/2009
- fixed exceptions in function plugins
- fixed notice error in Smarty.class.php
- allow chained objects to span multiple lines
- fixed error in modifiers 

03/20/2009
- moved /plugins folder into /libs folder
- added noprint modifier
- autoappend a directory separator if the xxxxx_dir definition have no trailing one

03/19/2009
- allow array definition as modifier parameter
- changed modifier to use multi byte string funktions. 

03/17/2009
- bugfix 

03/15/2009
- added {include_php} tag for BC
- removed @ error suppression 
- bugfix fetch did always repeat output of first call when calling same template several times
- PHPunit tests extended

03/13/2009
- changed block syntax to be Smarty like  {block:titel} -> {block name=titel}
- compiling of {block} and {extend} tags rewriten for better performance
- added special Smarty variable block  ($smarty.block.foo} returns the parent definition of block foo
- optimization of {block} tag compiled code.
- fixed problem with escaped double quotes in double quoted strings

03/12/2009
- added support of template inheritance by {extend } and {block } tags.
- bugfix comments within literals
- added scope attribuie to {include} tag

03/10/2009
- couple of bugfixes and improvements
- PHPunit tests extended

03/09/2009
- added support for global template vars.  {assign_global...}  $smarty->assign_global(...)
- added direct_access_security
- PHPunit tests extended
- added missing {if} tag conditions like "is div by" etc.

03/08/2009
- splitted up the Compiler class to make it easier to use a coustom compiler
- made default plugins_dir relative to Smarty root and not current working directory
- some changes to make the lexer parser better configurable
- implemented {section} tag for Smarty2 BC

03/07/2009
- fixed problem with comment tags
- fixed problem with #xxxx in double quoted string
- new {while} tag implemented
- made lexer and paser class configurable as $smarty property
- Smarty method get_template_vars implemented
- Smarty method get_registered_object implemented
- Smarty method trigger_error implemented
- PHPunit tests extended

03/06/2009
- final changes on config variable handling
- parser change - unquoted strings will by be converted into single quoted strings
- PHPunit tests extended
- some code cleanup
- fixed problem on catenate strings with expression
- update of count_words modifier
- bugfix on comment tags


03/05/2009
- bugfix on <?xml...> tag with caching enabled
- changes on exception handling (by Monte)

03/04/2009
- added support for config variables
- bugfix on <?xml...> tag

03/02/2009
- fixed unqouted strings within modifier parameter
- bugfix parsing of mofifier parameter

03/01/2009
- modifier chaining works now as in Smarty2

02/28/2009
- changed handling of unqouted strings

02/26/2009
- bugfix
- changed $smarty.capture.foo to be global for Smarty2 BC.

02/24/2009
- bugfix {php} {/php} tags for backward compatibility
- bugfix for expressions on arrays
- fixed usage of "null" value
- added $smarty.foreach.foo.first and $smarty.foreach.foo.last

02/06/2009
- bugfix for request variables without index  for example $smarty.get
- experimental solution for variable functions in static class

02/05/2009
- update of popup plugin
- added config variables to template parser (load config functions still missing)
- parser bugfix for empty quoted strings

02/03/2009
- allow array of objects as static class variabales.
- use htmlentities at source output at template errors.

02/02/2009
- changed search order on modifiers to look at plugins folder first
- parser bug fix for modifier on array elements  $foo.bar|modifier
- parser bug fix on single quoted srings
- internal: splitted up compiler plugin files 

02/01/2009
- allow method chaining on static classes
- special Smarty variables  $smarty.... implemented
- added {PHP} {/PHP} tags for backward compatibility

01/31/2009
- added {math} plugin for Smarty2 BC
- added template_exists method
- changed Smarty3 method enable_security() to enableSecurity() to follow camelCase standards

01/30/2009
- bugfix in single quoted strings
- changed syntax for variable property access from $foo:property to $foo@property because of ambiguous syntax at modifiers

01/29/2009
- syntax for array definition changed from (1,2,3) to [1,2,3] to remove ambiguous syntax
- allow  {for $foo in [1,2,3]} syntax
- bugfix in double quoted strings
- allow <?xml...?> tags in template even if short_tags are enabled

01/28/2009
- fixed '!==' if condition.

01/28/2009
- added support of {strip} {/strip} tag.

01/27/2009
- bug fix on backticks in double quoted strings at objects

01/25/2009
- Smarty2 modfiers added to SVN

01/25/2009
- bugfix allow arrays at object properties in Smarty syntax
- the template object is now passed as additional parameter at plugin calls
- clear_compiled_tpl method completed

01/20/2009
- access to class constants implemented  ( class::CONSTANT )
- access to static class variables implemented ( class::$variable )
- call of static class methods implemented ( class::method() )

01/16/2009
- reallow leading _ in variable names  {$_var}
- allow array of objects  {$array.index->method()} syntax
- finished work on clear_cache and clear_cache_all methods

01/11/2009
- added support of {literal} tag
- added support of {ldelim} and {rdelim} tags
- make code compatible to run with E_STRICT error setting

01/08/2009
- moved clear_assign and clear_all_assign to internal.templatebase.php
- added assign_by_ref, append and append_by_ref methods

01/02/2009
- added load_filter method
- fished work on filter handling
- optimization of plugin loading

12/30/2008
- added compiler support of registered object 
- added backtick support in doubled quoted strings for backward compatibility
- some minor bug fixes and improvments

12/23/2008
- fixed problem of not working "not" operator in if-expressions
- added handling of compiler function plugins
- finished work on (un)register_compiler_function method
- finished work on (un)register_modifier method
- plugin handling from plugins folder changed for modifier plugins
  deleted - internal.modifier.php
- added modifier chaining to parser 

12/17/2008
- finished (un)register_function method
- finished (un)register_block method
- added security checking for PHP functions in PHP templates
- plugin handling from plugins folder rewritten
  new - internal.plugin_handler.php
  deleted - internal.block.php
  deleted - internal.function.php
- removed plugin checking from security handler

12/16/2008

- new start of this change_log file<|MERGE_RESOLUTION|>--- conflicted
+++ resolved
@@ -1,6 +1,4 @@
-<<<<<<< HEAD
- ===== Smarty-3.1.16 =====
-=======
+
  ===== trunk =====
  ===== 3.1.17 =====
  08.03.2014
@@ -34,7 +32,6 @@
  - bugfix SmartyBC.class.php should use require_once to load Smarty.class.php (forum topic 24683)
  
  ===== 3.1.16 =====
->>>>>>> 40acefe9
  15.12.2013
  - bugfix {include} with {block} tag handling (forum topic 24599, 24594, 24682) (Issue 161)
    Read 3.1.16_RELEASE_NOTES for more details
