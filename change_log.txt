<<<<<<< HEAD

 ===== 3.1.19-dev ===== (xx.xx.2014)
=======
 ===== 3.1.20-dev ===== (xx.xx.2014)
 ===== 3.1.19 ===== (06.30.2014)
 20.06.2014
 - bugfix template variables could not be passed as paramter in {include} when the include was in a {nocache} section (topic 25131)
 
 17.06.2014
 - bugfix large template text of some charsets could cause parsing errors (topic 24630)
 
 08.06.2014
 - bugfix registered objects did not work after spelling fixes of 06.06.2014
 - bugfix {block} tags within {literal} .. {/literal} got not displayed correctly (topic 25024)
 - bugfix UNC WINDOWS PATH like "\\psf\path\to\dir" did not work as template directory (Issue 192)
 - bugfix {html_image} security check did fail on files relative to basedir (Issue 191)
 
 06.06.2014
 - fixed PHPUnit outputFilterTrimWhitespaceTests.php assertion of test result
 - fixed spelling, PHPDoc , minor errors, code cleanup
 
 02.06.2014
 - using multiple cwd with relative template dirs could result in identical compiled file names. (issue 194 and topic 25099)
 
>>>>>>> c6544412
 19.04.2014
 - bugfix calling createTemplate(template, data) with empty data array caused notice of array to string conversion (Issue 189)
 - bugfix clearCompiledTemplate() did not delete files on WINDOWS when a compile_id was specified
 
 18.04.2014
 - revert bugfix of 5.4.2014 because %-e date format is not supported on all operating systems

 ===== 3.1.18 ===== (07.04.2014)
 06.04.2014 
 - bugfix template inheritance fail when using custom resource after patch of 8.3.2014 (Issue 187)
 - bugfix update of composer file (Issue 168 and 184)

 05.04.2014
 - bugfix default date format leads to extra spaces when displaying dates with single digit days (Issue 165)
 
 26.03.2014
 - bugfix Smart_Resource_Custom should not lowercase the resource name (Issue 183)
 
 24.03.2014
 - bugfix using a {foreach} property like @iteration could fail when used in inheritance parent templates (Issue 182)
 
 20.03.2014
 - bugfix $smarty->auto_literal and mbsting.func_overload 2, 6 or 7 did fail (forum topic 24899)
 
 18.03.2014
 - revert change of 17.03.2014
 
17.03.2014
 - bugfix $smarty->auto_literal and mbsting.func_overload 2, 6 or 7 did fail (forum topic 24899)
 
 15.03.2014
 - bugfix Smarty_CacheResource_Keyvaluestore did use different keys on read/writes and clearCache() calls (Issue 169)

 13.03.2014
 - bugfix clearXxx() change of 27.1.2014 did not work when specifing cache_id or compile_id  (forum topic 24868 and 24867)
 
 ===== 3.1.17 =====
 08.03.2014
 - bugfix relative file path {include} within {block} of child templates did throw exception on first call (Issue 177)
 
 17.02.2014
 - bugfix Smarty failed when executing PHP on HHVM (Hip Hop 2.4) because uniqid('',true) does return string with ',' (forum topic 20343)
 
 16.02.2014
 - bugfix a '//' or '\\' in template_dir path could produce wrong path on relative filepath in {include} (Issue 175)
 
 05.02.2014
 - bugfix shared.literal_compiler_param.php did throw an exception when literal did contain a '-' (smarty-developers group)
 
 27.01.2014
 - bugfix $smarty->debugging = true; did show the variable of the $smarty object not the variables used in display() call (forum topic 24764)
 - bugfix clearCompiledTemplate(), clearAll() and clear() should use realpath to avoid possible exception from RecursiveDirectoryIterator (Issue 171)
 
 26.01.2014
 - bugfix  undo block nesting checks for {nocache} for reasons like forum topic 23280 (forum topic 24762)
 
 18.01.2014
 - bugfix the compiler did fail when using template inheritance and recursive {include} (smarty-developers group)
 
 11.01.2014
 - bugfix "* }" (spaces before right delimiter) was interpreted by mistake as comment end tag (Issue 170)
 - internals  content cache should be clear when updating cache file
 
 08.01.2014
 - bugfix Smarty_CacheResource_Custom did not handle template resource type specifications on clearCache() calls (Issue 169)
 - bugfix SmartyBC.class.php should use require_once to load Smarty.class.php (forum topic 24683)
 
 ===== 3.1.16 =====
 15.12.2013
 - bugfix {include} with {block} tag handling (forum topic 24599, 24594, 24682) (Issue 161)
   Read 3.1.16_RELEASE_NOTES for more details
 - enhancement additional debug output at $smarty->_parserdebug = true;
 
 07.11.2013
 - bugfix too restrictive handling of {include} within {block} tags. 3.1.15 did throw errors where 3.1.14 did not (forum topic 24599)
 - bugfix compiler could fail if PHP mbstring.func_overload is enabled  (Issue 164)
 
 28.10.2013
 - bugfix variable resource name at custom resource plugin did not work within {block} tags (Issue 163)
 - bugfix notice "Trying to get property of non-object" removed (Issue 163)
 - bugfix correction of modifier capitalize fix from 3.10.2013  (issue 159)
 - bugfix multiple {block}s with same name in parent did not work (forum topic 24631) 
 
 20.10.2013
 - bugfix a variable file name at {extends} tag did fail (forum topic 24618)
 
 14.10.2013
 - bugfix yesterdays fix could result in an undefined variable
 
 13.10.2013
 - bugfix variable names on {include} in template inheritance did unextepted error message (forum topic 24594) (Issue 161)
.- bugfix relative includes with same name like {include './foo.tpl'} from different folder failed (forum topic 24590)(Issue 161) 

 04.10.2013
 - bugfix variable file names at {extends} had been disbabled by mistake with the rewrite of 
   template inheritance of 24.08.2013   (forum topic 24585)
   
03.10.2013
 - bugfix loops using modifier capitalize did eat up memory (issue 159)
 
 ===== Smarty 3.1.15 =====
01.10.2013
 - use current delimiters in compiler error messages (issue 157)
 - improvement on performance when using error handler and multiple template folders (issue 152)

17.09.2013
 - improvement added patch for additional SmartyCompilerException properties for better access to scource information (forum topic 24559)

16.09.2013
 - bugfix recompiled templates did not show on first request with zend opcache cache (forum topic 24320)
 
13.09.2013
 - bugfix html_select_time defaulting error for the Meridian dropdown (forum topic 24549)

09.09.2012
- bugfix incorrect compiled code with array(object,method) callback at registered Variable Filter (forum topic 24542)

27.08.2013
- bugfix delimiter followed by linebreak did not work as auto literal after update from 24.08.2013 (forum topic 24518)

24.08.2013
- bugfix and enhancement
  Because several recent problems with template inheritance the {block} tag compiler has been rewriten
   - Error messages shown now the correct child template file and line number
   - The compiler could fail on some larger UTF-8 text block (forum topic 24455)
   - The {strip} tag can now be placed outside {block} tags in child templates (forum topic 24289)
- change SmartyException::$escape  is now false by default
- change PHP traceback has been remove for SmartyException and SmartyCompilerException
   
14.08.2013
- bugfix compiled filepath of config file did not observe different config_dir (forum topic 24493)

13.08.2013
- bugfix the internal resource cache did not observe config_dir changes (forum topic 24493)

12.08.2013
- bugfix internal $tmpx variables must be unique over all inheritance templates (Issue 149)

10.08.2013
- bugfix a newline was eaten when a <?xml ... ?> was passed by a Smarty variable and caching was enabled (forum topic 24482)

29.07.2013
- bugfix headers already send warning thrown when using 'SMARTY_DEBUG=on' from URL (Issue 148)

27.07.2013
- enhancement allow access to properties of registered opjects for Smarty2 BC (forum topic 24344)

26.07.2013
- bugfix template inheritance nesting problem (forum topic 24387)

15.7.2013
- update code generated by PSR-2 standards fixer which introduced PHP 5.4 incompatibilities of 14.7.2013

14.7.2013
- bugfix increase of internal maximum parser stacksize to allow more complex tag code {forum topic 24426}
- update for PHP 5.4 compatibility
- reformat source to PSR-2 standard

12.7.2013
- bugfix Do not remove '//' from file path at normalization (Issue 142)

2.7.2013
- bugfix trimwhitespace would replace captured items in wrong order (forum topic 24387)

===== Smarty-3.1.14 =====
27.06.2013
- bugfix removed PHP 5.5 deprecated preg_replace /e option in modifier capitalize (forum topic 24389)

17.06.2013
- fixed spelling in sources and documentation (from smarty-developers forum Veres Lajos)
- enhancement added constant SMARTY::CLEAR_EXPIRED for the change of 26.05.2013 (forum topic 24310)
- bugfix added smarty_security.php to composer.json (Issue 135)

26.05.2013
- enhancement an expire_time of -1 in clearCache() and clearAllCache() will delete outdated cache files
  by their individual cache_lifetime used at creation (forum topic 24310)

21.05.2013
- bugfix modifier strip_tags:true was compiled into wrong code (Forum Topic 24287)
- bugfix /n after ?> in Smarty.class.php did start output buffering (Issue 138)

25.04.2013
- bugfix escape and wordrap modifier could be compiled into wrong code when used in {nocache}{/nocache}
  section but caching is disabled  (Forum Topic 24260)
  
05.04.2013
- bugfix post filter must not run when compiling inheritance child blocks (Forum Topic 24094)
- bugfix after the fix for Issue #130 compiler exceptions got double escaped (Forum Topic 24199)

28.02.2013
- bugfix nocache blocks could be lost when using CACHING_LIFETIME_SAVED (Issue #133)
- bugfix Compile ID gets nulled when compiling child blocks (Issue #134)


24.01.2013
- bugfix wrong tag type in smarty_internal_templatecompilerbase.php could cause wrong plugin search order (Forum Topic 24028)

===== Smarty-3.1.13 =====
13.01.2013
- enhancement allow to disable exception message escaping by SmartyException::$escape = false;  (Issue #130)

09.01.2013
- bugfix compilation did fail when a prefilter did modify an {extends} tag c
- bugfix template inheritance could fail if nested {block} tags in childs did contain {$smarty.block.child} (Issue #127)
- bugfix template inheritance could fail if {block} tags in childs did have similar name as used plugins (Issue #128)
- added abstract method declaration doCompile() in Smarty_Internal_TemplateCompilerBase (Forum Topic 23969)

06.01.2013
- Allow '://' URL syntax in template names of stream resources  (Issue #129)

27.11.2012
- bugfix wrong variable usage in smarty_internal_utility.php (Issue #125)

26.11.2012
- bugfix global variable assigned within template function are not seen after template function exit (Forum Topic 23800) 

24.11.2012
- made SmartyBC loadable via composer (Issue #124)

20.11.2012
- bugfix assignGlobal() called from plugins did not work (Forum Topic 23771)

13.11.2012
- adding attribute "strict" to html_options, html_checkboxes, html_radios to only print disabled/readonly attributes if their values are true or "disabled"/"readonly" (Issue #120)

01.11.2012
- bugfix muteExcpetedErrors() would screw up for non-readable paths (Issue #118)

===== Smarty-3.1.12  =====
14.09.2012
- bugfix template inheritance failed to compile with delimiters {/ and /} (Forum Topic 23008)

11.09.2012
- bugfix escape Smarty exception messages to avoid possible script execution

10.09.2012
- bugfix tag option flags and shorttag attributes did not work when rdel started with '=' (Forum Topic 22979)

31.08.2012
- bugfix resolving relative paths broke in some circumstances (Issue #114)

22.08.2012
- bugfix test MBString availability through mb_split, as it could've been compiled without regex support (--enable-mbregex).
  Either we get MBstring's full package, or we pretend it's not there at all.

21.08.2012
- bugfix $auto_literal = false did not work with { block} tags in child templates 
  (problem was reintroduced after fix in 3.1.7)(Forum Topic 20581)

17.08.2012
- bugfix compiled code of nocache sections could contain wrong escaping (Forum Topic 22810)

15.08.2012
- bugfix template inheritance did produce wrong code if subtemplates with {block} was
  included several times (from smarty-developers forum)

14.08.2012
- bugfix PHP5.2 compatibility compromised by SplFileInfo::getBasename() (Issue 110)

01.08.2012
- bugfix avoid PHP error on $smarty->configLoad(...) with invalid section specification (Forum Topic 22608)

30.07.2012
-bugfix {assign} in a nocache section should not overwrite existing variable values 
   during compilation (issue 109)
   
28.07.2012
- bugfix array access of config variables did not work (Forum Topic 22527)

19.07.2012
- bugfix the default plugin handler did create wrong compiled code for static class methods
  from external script files (issue 108)
  
===== Smarty-3.1.11 =====
30.06.2012
- bugfix {block.. hide} did not work as nested child (Forum Topic 22216)

25.06.2012
- bugfix the default plugin handler did not allow static class methods for modifier (issue 85)

24.06.2012
- bugfix escape modifier support for PHP < 5.2.3 (Forum Topic 21176)

11.06.2012
- bugfix the patch for Topic 21856 did break tabs between tag attributes (Forum Topic 22124)

===== Smarty-3.1.10  =====
09.06.2012
- bugfix the compiler did ignore registered compiler plugins for closing tags (Forum Topic 22094)
- bugfix the patch for Topic 21856 did break multiline tags (Forum Topic 22124)

===== Smarty-3.1.9 =====
07.06.2012
- bugfix fetch() and display() with relative paths (Issue 104)
- bugfix treat "0000-00-00" as 0 in modifier.date_format (Issue 103)

24.05.2012
- bugfix Smarty_Internal_Write_File::writeFile() could cause race-conditions on linux systems (Issue 101)
- bugfix attribute parameter names of plugins may now contain also "-"  and ":"  (Forum Topic 21856)
- bugfix add compile_id to cache key of of source (Issue 97)

22.05.2012
- bugfix recursive {include} within {section} did fail (Smarty developer group)

12.05.2012
- bugfix {html_options} did not properly escape values (Issue 98)

03.05.2012
- bugfix make HTTP protocall version variable (issue 96)

02.05.2012
- bugfix  {nocache}{block}{plugin}... did produce wrong compiled code when caching is disabled (Forum Topic 21572, issue 95)

12.04.2012
- bugfix Smarty did eat the linebreak after the <?xml...?> closing tag (Issue 93)
- bugfix concurrent cache updates could create a warning (Forum Topic 21403)

08.04.2012
- bugfix "\\" was not escaped correctly when generating nocache code (Forum Topic 21364)

30.03.2012
- bugfix template inheritance did  not throw exception when a parent template was deleted (issue 90)

27.03.2012
- bugfix prefilter did run multiple times on inline subtemplates compiled into several main templates (Forum Topic 21325)
- bugfix implement Smarty2's behaviour of variables assigned by reference in SmartyBC. {assign} will affect all references.
  (issue 88)

21.03.2012
- bugfix compileAllTemplates() and compileAllConfig() did not return the number of compiled files (Forum Topic 21286)

13.03.2012
- correction of yesterdays bugfix (Forum Topic 21175 and 21182)

12.03.2012
- bugfix a double quoted string of "$foo" did not compile into PHP "$foo" (Forum Topic 21175)
- bugfix template inheritance did set $merge_compiled_includes globally true

03.03.2012
- optimization of compiling speed when same modifier was used several times

02.03.2012
- enhancement the default plugin handler can now also resolve undefined modifier (Smarty::PLUGIN_MODIFIER)
  (Issue 85)

===== Smarty-3.1.8  =====
19.02.2012
- bugfix {include} could result in a fatal error if used in appended or prepended nested {block} tags
  (reported by mh and Issue 83)
- enhancement added Smarty special variable $smarty.template_object to return the current template object (Forum Topic 20289)


07.02.2012
- bugfix increase entropy of internal function names in compiled and cached template files (Forum Topic 20996)
- enhancement cacheable parameter added to default plugin handler, same functionality as in registerPlugin (request by calguy1000)

06.02.2012
- improvement stream_resolve_include_path() added to Smarty_Internal_Get_Include_Path (Forum Topic 20980)
- bugfix fetch('extends:foo.tpl') always yielded $source->exists == true (Forum Topic 20980)
- added modifier unescape:"url", fix (Forum Topic 20980)
- improvement replaced some calls of preg_replace with str_replace (Issue 73)

30.01.2012
- bugfix Smarty_Security internal $_resource_dir cache wasn't properly propagated

27.01.2012
- bugfix Smarty did not a template name of "0" (Forum Topic 20895)

20.01.2012
- bugfix typo in Smarty_Internal_Get_IncludePath did cause runtime overhead (Issue 74)
- improvment remove unneeded assigments (Issue 75 and 76)
- fixed typo in template parser
- bugfix output filter must not run before writing cache when template does contain nocache code (Issue 71)

02.01.2012
- bugfix {block foo nocache} did not load plugins within child {block} in nocache mode (Forum Topic 20753)

29.12.2011
- bugfix enable more entropy in Smarty_Internal_Write_File for "more uniqueness" and Cygwin compatibility (Forum Topic 20724)
- bugfix embedded quotes in single quoted strings did not compile correctly in {nocache} sections (Forum Topic 20730)

28.12.2011
- bugfix Smarty's internal header code must be excluded from postfilters (issue 71)

22.12.2011
- bugfix the new lexer of 17.12.2011 did fail if mbstring.func_overload != 0 (issue 70) (Forum Topic 20680)
- bugfix template inheritace did fail if mbstring.func_overload != 0 (issue 70) (Forum Topic 20680)

20.12.2011
- bugfix template inheritance: {$smarty.block.child} in nested child {block} tags did not return 
  content after {$smarty.block.child} (Forum Topic 20564)

===== Smarty-3.1.7 =====
18.12.2011
- bugfix strings ending with " in multiline strings of config files failed to compile (issue #67)
- added chaining to Smarty_Internal_Templatebase
- changed unloadFilter() to not return a boolean in favor of chaining and API conformity
- bugfix unregisterObject() raised notice when object to unregister did not exist
- changed internals to use Smarty::$_MBSTRING ($_CHARSET, $_DATE_FORMAT) for better unit testing
- added Smarty::$_UTF8_MODIFIER for proper PCRE charset handling (Forum Topic 20452)
- added Smarty_Security::isTrustedUri() and Smarty_Security::$trusted_uri to validate 
  remote resource calls through {fetch} and {html_image} (Forum Topic 20627)

17.12.2011
- improvement of compiling speed by new handling of plain text blocks in the lexer/parser (issue #68)

16.12.2011
- bugfix the source exits flag and timestamp was not setup when template was in php include path (issue #69)

9.12.2011
- bugfix {capture} tags around recursive {include} calls did throw exception (Forum Topic 20549)
- bugfix $auto_literal = false did not work with { block} tags in child templates (Forum Topic 20581)
- bugfix template inheritance: do not include code of {include} in overloaded {block} into compiled 
  parent template (Issue #66}
- bugfix template inheritance: {$smarty.block.child} in nested child {block} tags did not return expected
  result (Forum Topic 20564)
    
===== Smarty-3.1.6  =====
30.11.2011
- bugfix is_cache() for individual cached subtemplates with $smarty->caching = CACHING_OFF did produce
  an exception (Forum Topic 20531)

29.11.2011
- bugfix added exception if the default plugin handler did return a not static callback (Forum Topic 20512)

25.11.2011
- bugfix {html_select_date} and {html_slecet_time} did not default to current time if "time" was not specified 
  since r4432 (issue 60)

24.11.2011
- bugfix a subtemplate later used as main template did use old variable values

21.11.2011
- bugfix cache file could include unneeded modifier plugins under certain condition

18.11.2011
- bugfix declare all directory properties private to map direct access to getter/setter also on extended Smarty class

16.11.2011
- bugfix Smarty_Resource::load() did not always return a proper resource handler (Forum Topic 20414)
- added escape argument to html_checkboxes and html_radios (Forum Topic 20425)

===== Smarty-3.1.5  =====
14.11.2011
- bugfix allow space between function name and open bracket (forum topic 20375)

09.11.2011
- bugfix different behaviour of uniqid() on cygwin. See https://bugs.php.net/bug.php?id=34908
  (forum topic 20343)

01.11.2011
- bugfix {if} and {while} tags without condition did not throw a SmartyCompilerException (Issue #57)
- bugfix multiline strings in config files could fail on longer strings (reopened Issue #55)

22.10.2011
- bugfix smarty_mb_from_unicode() would not decode unicode-points properly
- bugfix use catch Exception instead UnexpectedValueException in 
  clearCompiledTemplate to be PHP 5.2 compatible

21.10.2011
- bugfix apostrophe in plugins_dir path name failed (forum topic 20199)
- improvement sha1() for array keys longer than 150 characters
- add Smarty::$allow_ambiguous_resources to activate unique resource handling (Forum Topic 20128)

20.10.2011
- @silenced unlink() in Smarty_Internal_Write_File since debuggers go haywire without it.
- bugfix Smarty::clearCompiledTemplate() threw an Exception if $cache_id was not present in $compile_dir when $use_sub_dirs = true.
- bugfix {html_select_date} and {html_select_time} did not properly handle empty time arguments (Forum Topic 20190)
- improvement removed unnecessary sha1()

19.10.2011
- revert PHP4 constructor message
- fixed PHP4 constructor message

===== Smarty-3.1.4 =====
19.10.2011
- added exception when using PHP4 style constructor

16.10.2011
- bugfix testInstall() did not propery check cache_dir and compile_dir

15.10.2011
- bugfix Smarty_Resource and Smarty_CacheResource runtime caching (Forum Post 75264)

14.10.2011
- bugfix unique_resource did not properly apply to compiled resources (Forum Topic 20128)
- add locking to custom resources (Forum Post 75252)
- add Smarty_Internal_Template::clearCache() to accompany isCached() fetch() etc.

13.10.2011
- add caching for config files in Smarty_Resource
- bugfix disable of caching after isCached() call did not work (Forum Topic 20131)
- add concept unique_resource to combat potentially ambiguous template_resource values when custom resource handlers are used (Forum Topic 20128)
- bugfix multiline strings in config files could fail on longer strings (Issue #55)

11.10.2011
- add runtime checks for not matching {capture}/{/capture} calls (Forum Topic 20120)
 
10.10.2011
- bugfix variable name typo in {html_options} and {html_checkboxes} (Issue #54)
- bugfix <?xml> tag did create wrong output when caching enabled and the tag was in included subtemplate
- bugfix Smarty_CacheResource_mysql example was missing strtotime() calls

===== Smarty-3.1.3  =====
07.10.2011
- improvement removed html comments from {mailto} (Forum Topic 20092)
- bugfix testInstall() would not show path to internal plugins_dir (Forum Post 74627)
- improvement testInstall() now showing resolved paths and checking the include_path if necessary
- bugfix html_options plugin did not handle object values properly (Issue #49, Forum Topic 20049)
- improvement html_checkboxes and html_radios to accept null- and object values, and label_ids attribute
- improvement removed some unnecessary count()s
- bugfix parent pointer was not set when fetch() for other template was called on template object

06.10.2011
- bugfix switch lexer internals depending on mbstring.func_overload
- bugfix start_year and end_year of {html_select_date} did not use current year as offset base (Issue #53)

05.10.2011
- bugfix of problem introduced with r4342 by replacing strlen() with isset()
- add environment configuration issue with mbstring.func_overload Smarty cannot compensate for (Issue #45)
- bugfix nofilter tag option did not disable default modifier
- bugfix html_options plugin did not handle null- and object values properly (Issue #49, Forum Topic 20049)

04.10.2011
- bugfix assign() in plugins called in subtemplates did change value also in parent template
- bugfix of problem introduced with r4342 on math plugin 
- bugfix output filter should not run on individually cached subtemplates
- add unloadFilter() method
- bugfix has_nocache_code flag was not reset before compilation

===== Smarty-3.1.2  =====
03.10.2011
- improvement add internal $joined_template_dir property instead computing it on the fly several times

01.10.2011
- improvement replaced most in_array() calls by more efficient isset() on array_flip()ed haystacks
- improvement replaced some strlen($foo) > 3 calls by isset($foo[3])
- improvement Smarty_Internal_Utility::clearCompiledTemplate() removed redundant strlen()s

29.09.2011
- improvement of Smarty_Internal_Config::loadConfigVars() dropped the in_array for index look up

28.09.2011
- bugfix on template functions called nocache calling other template functions

27.09.2011
- bugfix possible warning "attempt to modify property of non-object" in {section} (issue #34)
- added chaining to Smarty_Internal_Data so $smarty->assign('a',1)->assign('b',2); is possible now
- bugfix remove race condition when a custom resource did change timestamp during compilation
- bugfix variable property did not work on objects variable in template
- bugfix smarty_make_timestamp() failed to process DateTime objects properly
- bugfix wrong resource could be used on compile check of custom resource

26.09.2011
- bugfix repeated calls to same subtemplate did not make use of cached template object

24.09.2011
- removed internal muteExpectedErrors() calls in favor of having the implementor call this once from his application
- optimized muteExpectedErrors() to pass errors to the latest registered error handler, if appliccable
- added compile_dir and cache_dir to list of muted directories
- improvment better error message for undefined templates at {include}

23.09.2011
- remove unused properties
- optimization use real function instead anonymous function for preg_replace_callback
- bugfix a relative {include} in child template blocks failed
- bugfix direct setting of $template_dir, $config_dir, $plugins_dir in __construct() of an 
  extended Smarty class created problems
- bugfix error muting was not implemented for cache locking

===== Smarty 3.1.1  =====
22.09.2011
- bugfix {foreachelse} does fail if {section} was nested inside {foreach}
- bugfix debug.tpl did not display correctly when it was compiled with escape_html = true

21.09.2011
- bugfix look for mixed case plugin file names as in 3.0 if not found try all lowercase
- added $error_muting to suppress error messages even for badly implemented error_handlers
- optimized autoloader
- reverted ./ and ../ handling in fetch() and display() - they're allowed again

20.09.2011
- bugfix removed debug echo output while compiling template inheritance
- bugfix relative paths in $template_dir broke relative path resolving in {include "../foo.tpl"}
- bugfix {include} did not work inside nested {block} tags
- bugfix {assign} with scope root and global did not work in all cases

19.09.2011
- bugfix regression in Smarty_CacheReource_KeyValueStore introduced by r4261
- bugfix output filter shall not run on included subtemplates

18.09.2011
- bugfix template caching did not care about file.tpl in different template_dir
- bugfix {include $file} was broken when merge_compiled_incluges = true
- bugfix {include} was broken when merge_compiled_incluges = true and same indluded template
  was used in different main templates in one compilation run
- bugfix for Smarty2 style compiler plugins on unnamed attribute passing like {tag $foo $bar}
- bugfix debug.tpl did not display correctly when it was compiled with escape_html = true

17.09.2011
- bugfix lock_id for file resource would create invalid filepath
- bugfix resource caching did not care about file.tpl in different template_dir

===== Smarty 3.1.0  =====
15/09/2011
- optimization of {foreach}; call internal _count() method only when "total" or "last" {foreach} properties are used

11/09/2011
- added  unregisterObject() method

06/09/2011
- bugfix  isset() did not work in templates on config variables

03/09/2011
- bugfix createTemplate() must default to cache_id and compile_id of Smarty object
- bugfix Smarty_CacheResource_KeyValueStore must include $source->uid in cache filepath to keep templates with same
  name but different folders separated
- added cacheresource.apc.php example in demo folder

02/09/2011
- bugfix cache lock file must use absolute filepath

01/09/2011
- update of cache locking

30/08/2011
- added locking mechanism to CacheResource API (implemented with File and KeyValueStores)

28/08/2011
- bugfix clearCompileTemplate() did not work for specific template subfolder or resource

27/08/2011
- bugfix {$foo|bar+1} did create syntax error

26/08/2011
- bugfix when generating nocache code which contains double \
- bugfix handle race condition if cache file was deleted between filemtime and include

17/08/2011
- bugfix CacheResource_Custom bad internal fetch() call

15/08/2011
- bugfix CacheResource would load content twice for KeyValueStore and Custom handlers

06/08/2011
- bugfix {include} with scope attribute could execute in wrong scope
- optimization of compile_check processing

03/08/2011
- allow comment tags to comment {block} tags out in child templates

26/07/2011
- bugfix experimental getTags() method did not work

24/07/2011
- sure opened output buffers are closed on exception
- bugfix {foreach} did not work on IteratorAggregate

22/07/2011
- clear internal caches on clearAllCache(), clearCache(), clearCompiledTemplate()

21/07/2011
- bugfix value changes of variable values assigned to Smarty object could not be seen on repeated $smarty->fetch() calls

17/07/2011
- bugfix {$smarty.block.child} did drop a notice at undefined child

15/07/2011
- bugfix individual cache_lifetime of {include} did not work correctly inside {block} tags
- added caches for Smarty_Template_Source and Smarty_Template_Compiled to reduce I/O for multiple cache_id rendering

14/07/2011
- made Smarty::loadPlugin() respect the include_path if required

13/07/2011
- optimized internal file write functionality
- bugfix PHP did eat line break on nocache sections
- fixed typo of Smarty_Security properties $allowed_modifiers and $disabled_modifiers

06/07/2011
- bugfix variable modifier must run befor gereral filtering/escaping

04/07/2011
- bugfix use (?P<name>) syntax at preg_match as some pcre libraries failed on (?<name>)
- some performance improvement when using generic getter/setter on template objects

30/06/2011
- bugfix generic getter/setter of Smarty properties used on template objects did throw exception
- removed is_dir and is_readable checks from directory setters for better performance

28/06/2011
- added back support of php template resource as undocumented feature
- bugfix automatic recompilation on version change could drop undefined index notice on old 3.0 cache and compiled files
- update of README_3_1_DEV.txt and moved into the distribution folder
- improvement show first characters of eval and string templates instead sha1 Uid in debug window

===== Smarty 3.1-RC1 =====
25/06/2011
- revert change of 17/06/2011. $_smarty varibale removed. call loadPlugin() from inside plugin code if required
- code cleanup, remove no longer used properties and methods
- update of PHPdoc comments

23/06/2011
- bugfix {html_select_date} would not respect current time zone

19/06/2011
- added $errors argument to testInstall() functions to suppress output.
- added plugin-file checks to testInstall()

18/06/2011
- bugfix mixed use of same subtemplate inline and not inline in same script could cause a warning during compilation

17/06/2011
- bugfix/change use $_smarty->loadPlugin() when loading nested depending plugins via loadPlugin
- bugfix {include ... inline} within {block}...{/block} did fail

16/06/2011
- bugfix do not overwrite '$smarty' template variable when {include ... scope=parent} is called
- bugfix complete empty inline subtemplates did fail

15/06/2011
- bugfix template variables where not accessable within inline subtemplates

12/06/2011
- bugfix removed unneeded merging of template variable when fetching includled subtemplates

10/06/2011
- made protected properties $template_dir, $plugins_dir, $cache_dir, $compile_dir, $config_dir accessible via magic methods

09/06/2011
- fix smarty security_policy issue in plugins {html_image} and {fetch}

05/06/2011
- update of SMARTY_VERSION
- bugfix made getTags() working again

04/06/2011
- allow extends resource in file attribute of {extends} tag

03/06/2011
- added {setfilter} tag to set filters for variable output
- added escape_html property to control autoescaping of variable output

27/05/2011
- added allowed/disabled tags and modifiers in security for sandboxing

23/05/2011
- added base64: and urlencode: arguments to eval and string resource types

22/05/2011
- made time-attribute of {html_select_date} and {html_select_time} accept arrays as defined by attributes prefix and field_array

13/05/2011
- remove setOption / getOption calls from SamrtyBC class

02/05/2011
- removed experimental setOption() getOption() methods
- output returned content also on opening tag calls of block plugins
- rewrite of default plugin handler
- compile code of variable filters for better performance 

20/04/2011
- allow {php} {include_php} tags and PHP_ALLOW handling only with the SmartyBC class
- removed support of php template resource

20/04/2011
- added extendsall resource example
- optimization of template variable access
- optimization of subtemplate handling {include}
- optimization of template class

01/04/2011
- bugfix quote handling in capitalize modifier

28/03/2011
- bugfix stripslashes() requried when using PCRE e-modifier

04/03/2011
- upgrade to new PHP_LexerGenerator version 0.4.0 for better performance

27/02/2011
- ignore .svn folders when clearing cache and compiled files
- string resources do not need a modify check

26/02/2011
- replaced smarty_internal_wrapper by SmartyBC class
- load utility functions as static methods instead through __call()
- bugfix in extends resource when subresources are used
- optimization of modify checks

25/02/2011
- use $smarty->error_unassigned to control NOTICE handling on unassigned variables

21/02/2011
- added new new compile_check mode COMPILECHECK_CACHEMISS
- corrected new cloning behaviour of createTemplate()
- do no longer store the compiler object as property in the compile_tag classes to avoid possible memory leaks 
  during compilation

19/02/2011
- optimizations on merge_compiled_includes handling
- a couple of optimizations and bugfixes related to new resource structure

17/02/2011
- changed ./ and ../ behaviour

14/02/2011
- added {block ... hide} option to suppress block if no child is defined

13/02/2011
- update handling of recursive subtemplate calls
- bugfix replace $smarty->triggerError() by exception in smarty_internal_resource_extends.php

12/02/2011
- new class Smarty_Internal_TemplateBase with shared methods of Smarty and Template objects
- optimizations of template processing
- made register... methods permanet
- code for default_plugin_handler
- add automatic recompilation at version change

04/02/2011
- change in Smarty_CacheResource_Custom
- bugfix cache_lifetime did not compile correctly at {include} after last update
- moved isCached processing into CacheResource class
- bugfix new CacheResource API did not work with disabled compile_check

03/02/2011
- handle template content as function to improve speed on multiple calls of same subtemplate and isCached()/display() calls
- bugfixes and improvents in the new resource API
- optimizations of template class code

25/01/2011
- optimized function html_select_time

22/01/2011
- added Smarty::$use_include_path configuration directive for Resource API

21/01/2011
- optimized function html_select_date

19/01/2011
- optimized outputfilter trimwhitespace

18/01/2011
- bugfix Config to use Smarty_Resource to fetch sources
- optimized Smarty_Security's isTrustedDir() and isTrustedPHPDir()

17/01/2011
- bugfix HTTP headers for CGI SAPIs

16/01/2011
- optimized internals of Smarty_Resource and Smarty_CacheResource

14/01/2011
- added modifiercompiler escape to improve performance of escaping html, htmlall, url, urlpathinfo, quotes, javascript
- added support to choose template_dir to load from: [index]filename.tpl

12/01/2011
- added unencode modifier to revert results of encode modifier
- added to_charset and from_charset modifier for character encoding

11/01/2011
- added SMARTY_MBSTRING to generalize MBString detection
- added argument $lc_rest to modifier.capitalize to lower-case anything but the first character of a word
- changed strip modifier to consider unicode white-space, too
- changed wordwrap modifier to accept UTF-8 strings
- changed count_sentences modifier to consider unicode characters and treat sequences delimited by ? and ! as sentences, too
- added argument $double_encode to modifier.escape (applies to html and htmlall only)
- changed escape modifier to be UTF-8 compliant
- changed textformat block to be UTF-8 compliant
- optimized performance of mailto function
- fixed spacify modifier so characters are not prepended and appended, made it unicode compatible
- fixed truncate modifier to properly use mb_string if possible
- removed UTF-8 frenzy from count_characters modifier
- fixed count_words modifier to treat "hello-world" as a single word like str_count_words() does
- removed UTF-8 frenzy from upper modifier
- removed UTF-8 frenzy from lower modifier

01/01/2011
- optimize smarty_modified_escape for hex, hexentity, decentity.

28/12/2010
- changed $tpl_vars, $config_vars and $parent to belong to Smarty_Internal_Data
- added Smarty::registerCacheResource() for dynamic cache resource object registration

27/12/2010
- added Smarty_CacheResource API and refactored existing cache resources accordingly
- added Smarty_CacheResource_Custom and Smarty_CacheResource_Mysql

26/12/2010
- added Smarty_Resource API and refactored existing resources accordingly
- added Smarty_Resource_Custom and Smarty_Resource_Mysql
- bugfix Smarty::createTemplate() to return properly cloned template instances

24/12/2010
- optimize smarty_function_escape_special_chars() for PHP >= 5.2.3

===== SVN 3.0 trunk  =====
14/05/2011
- bugfix error handling at stream resources

13/05/2011
- bugfix condition starting with "-" did fail at {if} and {while} tags

22/04/2011
- bugfix allow only fixed string as file attribute at {extends} tag

01/04/2011
- bugfix do not run filters and default modifier when displaying the debug template
- bugfix of embedded double quotes within multi line strings (""")

29/03/2011
- bugfix on error message in smarty_internal_compile_block.php
- bugfix mb handling in strip modifier
- bugfix for Smarty2 style registered compiler function on unnamed attribute passing like {tag $foo $bar}

17/03/2011
- bugfix on default {function} parameters when {function} was used in nocache sections
- bugfix on compiler object destruction. compiler_object property was by mistake unset.

09/03/2011
-bugfix a variable filter should run before modifiers on an output tag (see change of 23/07/2010)

08/03/2011
- bugfix loading config file without section should load only defaults

03/03/2011
- bugfix "smarty" template variable was not recreated when cached templated had expired
- bugfix internal rendered_content must be cleared after subtemplate was included

01/03/2011
- bugfix replace modifier did not work in 3.0.7 on systems without multibyte support
- bugfix {$smarty.template} could return in 3.0.7 parent template name instead of 
         child name when it needed to compile

25/02/2011
- bugfix for Smarty2 style compiler plugins on unnamed attribute passing like {tag $foo $bar}

24/02/2011
- bugfix $smarty->clearCache('some.tpl') did by mistake cache the template object

18/02/2011
- bugfix removed possible race condition when isCached() was called for an individually cached subtemplate
- bugfix force default debug.tpl to be loaded by the file resource

17/02/2011
-improvement not to delete files starting with '.' from cache and template_c folders on clearCompiledTemplate() and clearCache()

16/02/2011
-fixed typo in exception message of Smarty_Internal_Template
-improvement allow leading spaces on } tag closing if auto_literal is enabled

13/02/2011
- bufix replace $smarty->triggerError() by exception
- removed obsolete {popup_init..} plugin from demo templates
- bugfix replace $smarty->triggerError() by exception in smarty_internal_resource_extends.php

===== Smarty 3.0.7  =====
09/02/2011
- patched vulnerability when using {$smarty.template}

01/02/2011
- removed assert() from config and template parser

31/01/2011
- bugfix the lexer/parser did fail on special characters like VT

16/01/2011
-bugfix of ArrayAccess object handling in internal _count() method
-bugfix of Iterator object handling in internal _count() method

14/01/2011
-bugfix removed memory leak while processing compileAllTemplates

12/01/2011
- bugfix in {if} and {while} tag compiler when using assignments as condition and nocache mode

10/01/2011
- bugfix when using {$smarty.block.child} and name of {block} was in double quoted string
- bugfix updateParentVariables() was called twice when leaving {include} processing

- bugfix mb_str_replace in replace and escape modifiers work with utf8

31/12/2010
- bugfix dynamic configuration of $debugging_crtl did not work
- bugfix default value of $config_read_hidden changed to false
- bugfix format of attribute array on compiler plugins
- bugfix getTemplateVars() could return value from wrong scope

28/12/2010
- bugfix multiple {append} tags failed to compile.

22/12/2010
- update do not clone the Smarty object an internal createTemplate() calls to increase performance

21/12/2010
- update html_options to support class and id attrs

17/12/2010
- bugfix added missing support of $cache_attrs for registered plugins

15/12/2010
- bugfix assignment as condition in {while} did drop an E_NOTICE

14/12/2010
- bugfix when passing an array as default parameter at {function} tag

13/12/2010
- bugfix {$smarty.template} in child template did not return right content
- bugfix Smarty3 did not search the PHP include_path for template files

===== Smarty 3.0.6  =====

12/12/2010
- bugfix fixed typo regarding yesterdays change to allow streamWrapper

11/12/2010
- bugfix nested block tags in template inheritance child templates did not work correctly
- bugfix {$smarty.current_dir} in child template did not point to dir of child template
- bugfix changed code when writing temporary compiled files to allow stream_wrapper

06/12/2010
- bugfix getTemplateVars() should return 'null' instead dropping E_NOTICE on an unassigned variable

05/12/2010
- bugfix missing declaration of $smarty in Smarty class
- bugfix empty($foo) in {if} did drop a notice when $foo was not assigned

01/12/2010
- improvement of {debug} tag output

27/11/2010
-change run output filter before cache file is written. (same as in Smarty2)

24/11/2011
-bugfix on parser at  !$foo|modifier
-change parser logic when assignments used as condition in {if] and {while} to allow assign to array element

23/11/2011
-bugfix allow integer as attribute name in plugin calls
-change  trimm whitespace from error message, removed long list of expected tokens

22/11/2010
- bugfix on template inheritance when an {extends} tag was inserted by a prefilter
- added error message for illegal variable file attributes at {extends...} tags

===== Smarty 3.0.5  =====


19/11/2010
- bugfix on block plugins with modifiers

18/11/2010
- change on handling of unassigned template variable -- default will drop E_NOTICE
- bugfix on Smarty2 wrapper load_filter() did not work

17/11/2010
- bugfix on {call} with variable function name
- bugfix on {block} if name did contain '-'
- bugfix in function.fetch.php , referece to undefined $smarty

16/11/2010
- bugfix whitespace in front of "<?php" in smarty_internal_compile_private_block_plugin.php
- bugfix {$smarty.now} did compile incorrectly
- bugfix on reset(),end(),next(),prev(),current() within templates
- bugfix on default parameter for {function}

15/11/2010
- bugfix when using {$smarty.session} as object
- bugfix scoping problem on $smarty object passed to filters
- bugfix captured content could not be accessed globally
- bugfix Smarty2 wrapper functions could not be call from within plugins

===== Smarty 3.0.4  =====

14/11/2010
- bugfix isset() did not allow multiple parameter
- improvment of some error messages
- bugfix html_image did use removed property $request_use_auto_globals
- small performace patch in Smarty class

13/11/2010
- bugfix  overloading problem when $smarty->fetch()/display() have been used in plugins
				(introduced with 3.0.2)
- code cleanup
								
===== Smarty 3.0.3  =====

13/11/2010
- bugfix on {debug}
- reverted location of loadPlugin() to Smarty class
- fixed comments in plugins
- fixed internal_config (removed unwanted code line)
- improvement  remove last linebreak from {function} definition

===== Smarty 3.0.2  =====

12/11/2010
- reactivated $error_reporting property handling
- fixed typo in compile_continue
- fixed security in {fetch} plugin
- changed back plugin parameters to two. second is template object 
  with transparent access to Smarty object
- fixed {config_load} scoping form compile time to run time

===== Smarty 3.0.0  =====



11/11/2010
- major update including some API changes

10/11/2010
- observe compile_id also for config files

09/11/2010
-bugfix on  complex expressions as start value for {for} tag
request_use_auto_globals
04/11/2010
- bugfix do not allow access of dynamic and private object members of assigned objects when
  security is enabled.

01/11/2010
- bugfix related to E_NOTICE change.  {if empty($foo)} did fail when $foo contained a string 

28/10/2010
- bugfix on compiling modifiers within $smarty special vars like {$smarty.post.{$foo|lower}}

27/10/2010
- bugfix default parameter values did not work for template functions included with {include}

25/10/2010
- bugfix for E_NOTICE change, array elements did not work as modifier parameter

20/10/2010
- bugfix for the E_NOTICE change

19/10/2010
- change Smarty does no longer mask out E_NOTICE by default during template processing

13/10/2010
- bugfix removed ambiguity between ternary and stream variable in template syntax
- bugfix use caching properties of template instead of smarty object when compiling child {block}
- bugfix {*block}...{/block*} did throw an exception in template inheritance
- bugfix on template inheritance using nested eval or string resource in {extends} tags
- bugfix on output buffer handling in isCached() method

=====  RC4 =====

01/10/2010
- added {break} and {continue} tags for flow control of {foreach},{section},{for} and {while} loops
- change of 'string' resource. It's no longer evaluated and compiled files are now stored
- new 'eval' resource which evaluates a template without saving the compiled file
- change in isCached() method to allow multiple calls for the same template

25/09/2010
- bugfix on some compiling modifiers

24/09/2010
- bugfix merge_compiled_includes flag was not restored correctly in {block} tag

22/09/2010
- bugfix on default modifier

18/09/2010
- bugfix untility compileAllConfig() did not create sha1 code for compiled template file names if template_dir was defined with no trailing DS
- bugfix on templateExists() for extends resource

17/09/2010
- bugfix {$smarty.template} and {$smarty.current_dir} did not compile correctly within {block} tags
- bugfix corrected error message on missing template files in extends resource
- bugfix untility compileAllTemplates() did not create sha1 code for compiled template file names if template_dir was defined with no trailing DS

16/09/2010
- bugfix when a doublequoted modifier parameter did contain Smarty tags and ':'

15/09/2010
- bugfix resolving conflict between '<%'/'%>' as custom Smarty delimiter and ASP tags
- use ucfirst for resource name on internal resource class names

12/09/2010
- bugfix for change of 08/09/2010 (final {block} tags in subtemplates did not produce correct results)

10/09/2010
- bugfix for change of 08/09/2010 (final {block} tags in subtemplates did not produce correct results)

08/09/2010
- allow multiple template inheritance branches starting in subtemplates

07/09/2010
- bugfix {counter} and {cycle} plugin assigned result to smarty variable not in local(template) scope
- bugfix templates containing just {strip} {/strip} tags did produce an error


23/08/2010
- fixed E_STRICT errors for uninitialized variables

22/08/2010
- added attribute cache_id to {include} tag

13/08/2010
- remove exception_handler property from Smarty class
- added Smarty's own exceptions SmartyException and SmartyCompilerException

09/08/2010
- bugfix on modifier with doublequoted strings as parameter containing embedded tags

06/08/2010
- bugfix when cascading some modifier like |strip|strip_tags modifier

05/08/2010
- added plugin type modifiercompiler to produce compiled modifier code
- changed standard modifier plugins to the compiling versions whenever possible
- bugfix in nocache sections {include} must not cache the subtemplate

02/08/2010
- bugfix strip did not work correctly in conjunction with comment lines

31/07/2010
- bugfix on nocache attribute at {assign} and {append}

30/07/2010
- bugfix passing scope attributes in doublequoted strings did not work at {include} {assign} and {append}

25/07/2010
- another bugfix of change from 23/07/2010 when compiling modifier

24/07/2010
- bugfix of change from 23/07/2010 when compiling modifier

23/07/2010
- changed execution order. A variable filter does now run before modifiers on output of variables
- bugfix use always { and } as delimiter for debug.tpl


22/07/2010
- bugfix in templateExists() method

20/07/2010
- fixed handling of { strip } tag with whitespaces

15/07/2010
- bufix  {$smarty.template} does include now the relative path, not just filename

=====  RC3 =====




15/07/2010
- make the date_format modifier work also on objects of the DateTime class
- implementation of parsetrees in the parser to close security holes and remove unwanted empty line in HTML output

08/07/2010
- bugfix on assigning multidimensional arrays within templates
- corrected bugfix for truncate modifier

07/07/2010
- bugfix the truncate modifier needs to check if the string is utf-8 encoded or not
- bugfix support of script files relative to trusted_dir

06/07/2010
- create exception on recursive {extends} calls
- fixed reported line number at "unexpected closing tag " exception
- bugfix on escape:'mail' modifier
- drop exception if 'item' variable is equal 'from' variable in {foreach} tag

01/07/2010
- removed call_user_func_array calls for optimization of compiled code when using registered modifiers and plugins

25/06/2010
- bugfix escaping " when block tags are used within doublequoted strings

24/06/2010
- replace internal get_time() calls with standard PHP5 microtime(true) calls in Smarty_Internal_Utility
- added $smarty->register->templateClass() and $smarty->unregister->templateClass() methods for supporting static classes with namespace


22/06/2010
- allow spaces between typecast and value in template syntax
- bugfix get correct count of traversables in {foreach} tag

21/06/2010
- removed use of PHP shortags SMARTY_PHP_PASSTHRU mode
- improved speed of cache->clear() when a compile_id was specified and use_sub_dirs is true 

20/06/2010
- replace internal get_time() calls with standard PHP5 microtime(true) calls
- closed security hole when php.ini asp_tags = on

18/06/2010
- added __toString method to the Smarty_Variable class


14/06/2010
- make handling of Smarty comments followed by newline BC to Smarty2


=====  RC2 =====



13/06/2010
- bugfix Smarty3 did not handle hexadecimals like 0x0F as numerical value
- bugifx Smarty3 did not accept numerical constants like .1 or 2. (without a leading or trailing digit)

11/06/2010
- bugfix the lexer did fail on larger {literal} ... {/literal} sections

03/06/2010
- bugfix on calling template functions like Smarty tags

01/06/2010
- bugfix on template functions used with template inheritance
- removed /* vim: set expandtab: */ comments
- bugfix of auto literal problem introduce with fix of 31/05/2010

31/05/2010
- bugfix the parser did not allow some smarty variables with special name like $for, $if, $else and others.

27/05/2010
- bugfix on object chaining using variable properties
- make scope of {counter} and {cycle} tags again global as in Smarty2

26/05/2010
- bugfix removed decrepated register_resource call in smarty_internal_template.php

25/05/2010
- rewrite of template function handling to improve speed
- bugfix on file dependency when merge_compiled_includes = true


16/05/2010
- bugfix when passing parameter with numeric name like {foo 1='bar' 2='blar'}

14/05/2010
- bugfix compile new config files if compile_check and force_compile = false
- added variable static classes names to template syntax

11/05/2010
- bugfix  make sure that the cache resource is loaded in all conditions when template methods getCached... are called externally
- reverted the change 0f 30/04/2010. With the exception of forward references template functions can be again called by a standard tag.

10/05/2010
- bugfix on {foreach} and {for} optimizations of 27/04/2010 

09/05/2010
- update of template and config file parser because of minor parser generator bugs 

07/05/2010
- bugfix on {insert} 

06/05/2010
- bugfix when merging compiled templates and objects are passed as parameter of the {include} tag

05/05/2010
- bugfix on {insert} to cache parameter
- implementation of $smarty->default_modifiers as in Smarty2
- bugfix on getTemplateVars method 

01/05/2010
- bugfix on handling of variable method names at object chaning

30/04/2010
- bugfix when comparing timestamps in sysplugins/smarty_internal_config.php
- work around of a substr_compare bug in older PHP5 versions
- bugfix on template inheritance for tag names starting with "block"
- bugfix on {function} tag with name attribute in doublequoted strings
- fix to make calling of template functions unambiguously by madatory usage of the {call} tag

=====  RC1 =====

27/04/2010
- change default of $debugging_ctrl to 'NONE'
- optimization of compiled code of {foreach} and {for} loops
- change of compiler for config variables

27/04/2010
- bugfix in $smarty->cache->clear() method. (do not cache template object)


17/04/2010
- security fix in {math} plugin


12/04/2010
- bugfix in smarty_internal_templatecompilerbase (overloaded property)
- removed parser restrictions in using true,false and null as ID

07/04/2010
- bugfix typo in smarty_internal_templatecompilerbase 

31/03/2010
- compile locking by touching old compiled files to avoid concurrent compilations

29/03/2010
- bugfix allow array definitions as modifier parameter
- bugfix observe compile_check property when loading config files
- added the template object as third filter parameter

25/03/2010
- change of utility->compileAllTemplates() log messages
- bugfix on nocache code in {function} tags 
- new method utility->compileAllConfig() to compile all config files

24/03/2010
- bugfix on register->modifier() error messages

23/03/2010
- bugfix on template inheritance when calling multiple child/parent relations
- bugfix on caching mode SMARTY_CACHING_LIFETIME_SAVED and cache_lifetime = 0

22/03/2010
- bugfix make directory separator operating system independend in compileAllTemplates()

21/03/2010
- removed unused code in compileAllTemplates()

19/03/2010
- bugfix for multiple {/block} tags on same line

17/03/2010
- bugfix make $smarty->cache->clear() function independent from caching status

16/03/2010
- bugfix on assign attribute at registered template objects
- make handling of modifiers on expression BC to Smarty2
 
15/03/2010
- bugfix on block plugin calls

11/03/2010
- changed parsing of <?php and ?> back to Smarty2 behaviour

08/03/2010
- bugfix on uninitialized properties in smarty_internal_template
- bugfix on $smarty->disableSecurity()

04/03/2010
- bugfix allow uppercase chars in registered resource names
- bugfix on accessing chained objects of static classes

01/03/2010
- bugfix on nocache code in {block} tags if child template was included by {include}

27/02/2010
- allow block tags inside double quoted string 

26/02/2010
- cache modified check implemented
- support of access to a class constant from an object (since PHP 5.3)

24/02/2010
- bugfix on expressions in doublequoted string enclosed in backticks
- added security property $static_classes for static class security

18/02/2010
- bugfix on parsing Smarty tags inside <?xml ... ?>
- bugfix on truncate modifier

17/02/2010
- removed restriction that modifiers did require surrounding parenthesis in some cases
- added {$smarty.block.child} special variable for template inheritance

16/02/2010
- bugfix on <?xml ... ?> tags for all php_handling modes
- bugfix on parameter of variablefilter.htmlspecialchars.php plugin

14/02/2010
- added missing _plugins property in smarty.class.php
- bugfix $smarty.const... inside doublequoted strings and backticks was compiled into wrong PHP code

12/02/2010
- bugfix on nested {block} tags
- changed Smarty special variable $smarty.parent to $smarty.block.parent
- added support of nested {bock} tags

10/02/2010
- avoid possible notice on $smarty->cache->clear(...), $smarty->clear_cache(....)
- allow Smarty tags inside <? ... ?> tags in SMARTY_PHP_QUOTE and SMARTY_PHP_PASSTHRU mode
- bugfix at new "for" syntax like {for $x=1 to 10 step 2}

09/02/2010
- added $smarty->_tag_stack for tracing block tag hierarchy

08/02/2010
- bugfix  use template fullpath at §smarty->cache->clear(...), $smarty->clear_cache(....)
- bugfix of cache filename on extended templates when force_compile=true

07/02/2010
- bugfix on changes of 05/02/2010
- preserve line endings type form template source
- API changes (see README file)

05/02/2010
- bugfix on modifier and block plugins with same name

02/02/2010
- retaining newlines at registered functions and function plugins

01/25/2010
- bugfix cache resource was not loaded when caching was globally off but enabled at a template object
- added test that $_SERVER['SCRIPT_NAME'] does exist in Smarty.class.php

01/22/2010
- new method $smarty->createData([$parent]) for creating a data object (required for bugfixes below)
- bugfix config_load() method now works also on a data object
- bugfix get_config_vars() method now works also on a data and template objects
- bugfix clear_config() method now works also on a data and template objects

01/19/2010
- bugfix on plugins if same plugin was called from a nocache section first and later from a cached section


###beta 7###


01/17/2010
- bugfix on $smarty.const... in double quoted strings

01/16/2010
- internal change of config file lexer/parser on handling of section names
- bugfix on registered objects (format parameter of register_object was not handled correctly)

01/14/2010
- bugfix on backslash within single quoted strings
- bugfix allow absolute filepath for config files
- bugfix on special Smarty variable $smarty.cookies
- revert handling of newline on no output tags like {if...} 
- allow special characters in config file section names for Smarty2 BC

01/13/2010
- bugfix on {if} tags 

01/12/2010
- changed back modifier handling in parser. Some restrictions still apply:
    if modifiers are used in side {if...} expression or in mathematical expressions 
    parentheses must be used.
- bugfix the {function..} tag did not accept the name attribute in double quotes
- closed possible security hole at <?php ... ?> tags
- bugfix of config file parser on large config files


###beta 6####

01/11/2010
- added \n to the compiled code of the {if},{else},{elseif},{/if} tags to get output of newlines as expected by the template source
- added missing support of insert plugins
- added optional nocache attribute to {block} tags in parent template
- updated <?php...?> handling supporting now heredocs and newdocs. (thanks to Thue Jnaus Kristensen)

01/09/2010
- bugfix on nocache {block} tags in parent templates

01/08/2010
- bugfix on variable filters. filter/nofilter attributes did not work on output statements

01/07/2010
- bugfix on file dependency at template inheritance
- bugfix on nocache code at template inheritance

01/06/2010
- fixed typo in smarty_internal_resource_registered
- bugfix for custom delimiter at extends resource and {extends} tag

01/05/2010
- bugfix sha1() calculations at extends resource and some general improvments on sha1() handling 


01/03/2010
- internal change on building cache files

01/02/2010
- update cached_timestamp at the template object after cache file is written to avoid possible side effects
- use internally always SMARTY_CACHING_LIFETIME_* constants

01/01/2010
- bugfix for obtaining plugins which must be included (related to change of 12/30/2009)
- bugfix for {php} tag (trow an exception if allow_php_tag = false)

12/31/2009
- optimization of generated code for doublequoted strings containing variables
- rewrite of {function} tag handling
  - can now be declared in an external subtemplate
  - can contain nocache sections (nocache_hash handling)
  - can be called in noccache sections (nocache_hash handling)
  - new {call..} tag to call template functions with a variable name {call name=$foo}
- fixed nocache_hash handling in merged compiled templates

12/30/2009
- bugfix for plugins defined in the script as smarty_function_foo

12/29/2009
- use sha1() for filepath encoding
- updates on nocache_hash handling
- internal change on merging some data
- fixed cache filename for custom resources 

12/28/2009
- update for security fixes
- make modifier plugins always trusted
- fixed bug loading modifiers in child template at template inheritance

12/27/2009
--- this is a major update with a couple of internal changes ---
- new config file lexer/parser (thanks to Thue Jnaus Kristensen)
- template lexer/parser fixes for PHP and {literal} handing (thanks to Thue Jnaus Kristensen)
- fix on registered plugins with different type but same name
- rewrite of plugin handling (optimized execution speed)
- closed a security hole regarding PHP code injection into cache files
- fixed bug in clear cache handling
- Renamed a couple of internal classes
- code cleanup for merging compiled templates
- couple of runtime optimizations (still not all done)
- update of getCachedTimestamp()
- fixed bug on modifier plugins at nocache output

12/19/2009
- bugfix on comment lines in config files

12/17/2009
- bugfix of parent/global variable update at included/merged subtemplates
- encode final template filepath into filename of compiled and cached files
- fixed {strip} handling in auto literals

12/16/2009
- update of changelog
- added {include file='foo.tpl' inline}  inline option to merge compiled code of subtemplate into the calling template

12/14/2009
- fixed sideefect of last modification (objects in array index did not work anymore)

12/13/2009
- allow boolean negation ("!") as operator on variables outside {if} tag

12/12/2009
- bugfix on single quotes inside {function} tag
- fix short append/prepend attributes in {block} tags

12/11/2009
- bugfix on clear_compiled_tpl (avoid possible warning)

12/10/2009
- bugfix on {function} tags and template inheritance

12/05/2009
- fixed problem when a cached file was fetched several times
- removed unneeded lexer code

12/04/2009
- added max attribute to for loop
- added security mode allow_super_globals

12/03/2009
- template inheritance: child templates can now call functions defined by the {function} tag in the parent template
- added {for $foo = 1 to 5 step 2}  syntax
- bugfix for {$foo.$x.$y.$z}

12/01/2009
- fixed parsing of names of special formated tags like if,elseif,while,for,foreach
- removed direct access to constants in templates because of some syntax problems
- removed cache resource plugin for mysql from the distribution
- replaced most hard errors (exceptions) by softerrors(trigger_error) in plugins
- use $template_class property for template class name when compiling {include},{eval} and {extends} tags

11/30/2009
- map 'true' to SMARTY_CACHING_LIFETIME_CURRENT for the $smarty->caching parameter
- allow {function} tags within {block} tags

11/28/2009
- ignore compile_id at debug template
- added direct access to constants in templates
- some lexer/parser optimizations

11/27/2009
- added cache resource MYSQL plugin

11/26/2009
- bugfix on nested doublequoted strings
- correct line number on unknown tag error message
- changed {include} compiled code
- fix on checking dynamic varibales with error_unassigned = true

11/25/2009
- allow the following writing for boolean: true, TRUE, True, false, FALSE, False
- {strip} tag functionality rewritten

11/24/2009
- bugfix for $smarty->config_overwrite = false

11/23/2009
- suppress warnings on unlink caused by race conditions
- correct line number on unknown tag error message

------- beta 5
11/23/2009
- fixed configfile parser for text starting with a numeric char
- the default_template_handler_func may now return a filepath to a template source

11/20/2009
- bugfix for empty config files
- convert timestamps of registered resources to integer

11/19/2009
- compiled templates are no longer touched with the filemtime of template source

11/18/2009
- allow integer as attribute name in plugin calls

------- beta 4
11/18/2009
- observe umask settings when setting file permissions
- avoide unneeded cache file creation for subtemplates which did occur in some situations
- make $smarty->_current_file available during compilation for Smarty2 BC

11/17/2009
- sanitize compile_id and cache_id (replace illegal chars with _)
- use _dir_perms and _file_perms properties at file creation
- new constant SMARTY_RESOURCE_DATE_FORMAT (default '%b %e, %Y') which is used as default format in modifier date_format
- added {foreach $array as $key=>$value} syntax
- renamed extend tag and resource to extends: {extends file='foo.tol'} , $smarty->display('extends:foo.tpl|bar.tpl);
- bugfix cycle plugin

11/15/2009
- lexer/parser optimizations on quoted strings

11/14/2009
- bugfix on merging compiled templates when source files got removed or renamed.
- bugfix modifiers on registered object tags
- fixed locaion where outputfilters are running
- fixed config file definitions at EOF
- fix on merging compiled templates with nocache sections in nocache includes
- parser could run into a PHP error on wrong file attribute

11/12/2009
- fixed variable filenames in {include_php} and {insert}
- added scope to Smarty variables in the {block} tag compiler
- fix on nocache code in child {block} tags

11/11/2009
- fixed {foreachelse}, {forelse}, {sectionelse} compiled code at nocache variables
- removed checking for reserved variables
- changed debugging handling

11/10/2009
- fixed preg_qoute on delimiters

11/09/2009
- lexer/parser bugfix 
- new SMARTY_SPL_AUTOLOAD constant to control the autoloader option
- bugfix for {function} block tags in included templates

11/08/2009
- fixed alphanumeric array index 
- bugfix on complex double quoted strings

11/05/2009
- config_load method can now be called on data and template objects

11/04/2009
- added typecasting support for template variables
- bugfix on complex indexed special Smarty variables

11/03/2009
- fixed parser error on objects with special smarty vars
- fixed file dependency for {incude} inside {block} tag
- fixed not compiling on non existing compiled templates when compile_check = false
- renamed function names of autoloaded Smarty methods to Smarty_Method_....
- new security_class property (default is Smarty_Security)

11/02/2009
- added neq,lte,gte,mod as aliases to if conditions 
- throw exception on illegal Smarty() constructor calls

10/31/2009
- change of filenames in sysplugins folder for internal spl_autoload function
- lexer/parser changed for increased compilation speed

10/27/2009
- fixed missing quotes in include_php.php

10/27/2009
- fixed typo in method.register_resource
- pass {} through as literal

10/26/2009
- merge only compiled subtemplates into the compiled code of the main template

10/24/2009
- fixed nocache vars at internal block tags
- fixed merging of recursive includes

10/23/2009
- fixed nocache var problem

10/22/2009
- fix trimwhitespace outputfilter parameter

10/21/2009
- added {$foo++}{$foo--} syntax
- buxfix changed PHP "if (..):" to "if (..){" because of possible bad code when concenating PHP tags
- autoload Smarty internal classes
- fixed file dependency for config files 
- some code optimizations
- fixed function definitions on some autoloaded methods
- fixed nocache variable inside if condition of {if} tag

10/20/2009
- check at compile time for variable filter to improve rendering speed if no filter is used
- fixed bug at combination of {elseif} tag and {...} in double quoted strings of static class parameter

10/19/2009
- fixed compiled template merging on variable double quoted strings as name
- fixed bug in caching mode 2 and cache_lifetime -1 
- fixed modifier support on block tags

10/17/2009
- remove ?>\n<?php and ?><?php sequences from compiled template

10/15/2009
- buxfix on assigning array elements inside templates
- parser bugfix on array access

10/15/2009
- allow bit operator '&' inside {if} tag
- implementation of ternary operator

10/13/2009
- do not recompile evaluated templates if reused just with other data
- recompile config files when config properties did change
- some lexer/parser otimizations

10/11/2009
- allow {block} tags inside included templates
- bugfix for resource plugins in Smarty2 format
- some optimizations of internal.template.php

10/11/2009
- fixed bug when template with same name is used with different data objects
- fixed bug with double quoted name attribute at {insert} tag
- reenabled assign_by_ref and append_by_ref methods

10/07/2009
- removed block nesting checks for {capture}

10/05/2009
- added support of "isinstance" to {if} tag

10/03/2009
- internal changes to improve performance
- fix registering of filters for classes

10/01/2009
- removed default timezone setting
- reactivated PHP resource for simple PHP templates. Must set allow_php_templates = true to enable
- {PHP} tag can be enabled by allow_php_tag = true

09/30/2009
- fixed handling template_exits method for all resource types
- bugfix for other cache resources than file
- the methods assign_by_ref is now wrapped to assign, append_by_ref to append
- allow arrays of variables pass in display, fetch and createTemplate calls
  $data = array('foo'=>'bar','foo2'=>'blar');
  $smarty->display('my.tpl',$data);

09/29/2009
- changed {php} tag handling
- removed support of Smarty::instance()
- removed support of PHP resource type
- improved execution speed of {foreach} tags
- fixed bug in {section} tag

09/23/2009
- improvements and bugfix on {include} tag handling
NOTICE: existing compiled template and cache files must be deleted

09/19/2009
- replace internal "eval()" calls by "include" during rendering process
- speed improvment for templates which have included subtemplates
    the compiled code of included templates is merged into the compiled code of the parent template
- added logical operator "xor" for {if} tag
- changed parameter ordering for Smarty2 BC
    fetch($template, $cache_id = null, $compile_id = null, $parent = null)
    display($template, $cache_id = null, $compile_id = null, $parent = null)
    createTemplate($template, $cache_id = null, $compile_id = null, $parent = null)
- property resource_char_set is now replaced by constant SMARTY_RESOURCE_CHAR_SET
- fixed handling of classes in registered blocks
- speed improvement of lexer on text sections

09/01/2009
- dropped nl2br as plugin
- added '<>' as comparission operator in {if} tags
- cached caching_lifetime property to cache_liftime for backward compatibility with Smarty2.
  {include} optional attribute is also now cache_lifetime
- fixed trigger_error method (moved into Smarty class)
- version is now  Beta!!!


08/30/2009
- some speed optimizations on loading internal plugins


08/29/2009
- implemented caching of registered Resources
- new property 'auto_literal'. if true(default)  '{ ' and ' }' interpreted as literal, not as Smarty delimiter


08/28/2009
- Fix on line breaks inside {if} tags

08/26/2009
- implemented registered resources as in Smarty2. NOTE: caching does not work yet
- new property 'force_cache'. if true it forces the creation of a new cache file
- fixed modifiers on arrays
- some speed optimization on loading internal classes


08/24/2009
- fixed typo in lexer definition for '!==' operator
- bugfix - the ouput of plugins was not cached
- added global variable SCRIPT_NAME

08/21/2009
- fixed problems whitespace in conjuction with custom delimiters
- Smarty tags can now be used as value anywhere

08/18/2009
- definition of template class name moded in internal.templatebase.php
- whitespace parser changes

08/12/2009
- fixed parser problems

08/11/2009
- fixed parser problems with custom delimiter

08/10/2009
- update of mb support in plugins


08/09/2009
- fixed problems with doublequoted strings at name attribute of {block} tag
- bugfix at scope attribute of {append} tag

08/08/2009
- removed all internal calls of Smarty::instance()
- fixed code in double quoted strings

08/05/2009
- bugfix mb_string support
- bugfix of \n.\t etc in double quoted strings

07/29/2009
- added syntax for variable config vars  like  #$foo#

07/28/2009
- fixed parsing of $smarty.session vars containing objects

07/22/2009
- fix of "$" handling in double quoted strings

07/21/2009
- fix that {$smarty.current_dir} return correct value within {block} tags.

07/20/2009
- drop error message on unmatched {block} {/block} pairs

07/01/2009
- fixed smarty_function_html_options call in plugin function.html_select_date.php (missing ,)

06/24/2009
- fixed smarty_function_html_options call in plugin function.html_select_date.php

06/22/2009
- fix on \n and spaces inside smarty tags
- removed request_use_auto_globals propert as it is no longer needed because Smarty 3 will always run under PHP 5


06/18/2009
- fixed compilation of block plugins when caching enabled
- added $smarty.current_dir  which returns the current working directory

06/14/2009
- fixed array access on super globals
- allow smarty tags within xml tags

06/13/2009
- bugfix at extend resource: create unique files for compiled template and cache for each combination of template files
- update extend resource to handle appen and prepend block attributes
- instantiate classes of plugins instead of calling them static

06/03/2009
- fixed repeat at block plugins

05/25/2009
- fixed problem with caching of compiler plugins

05/14/2009
- fixed directory separator handling

05/09/2009
- syntax change for stream variables
- fixed bug when using absolute template filepath and caching

05/08/2009
- fixed bug of {nocache}  tag in included templates

05/06/2009
- allow that plugins_dir folder names can end without directory separator

05/05/2009
- fixed E_STRICT incompabilities
- {function} tag bug fix 
- security policy definitions have been moved from plugins folder to file Security.class.php in libs folder
- added allow_super_global configuration to security

04/30/2009
- functions defined with the {function} tag now always have global scope

04/29/2009
- fixed problem with directory setter methods
- allow that cache_dir can end without directory separator

04/28/2009
- the {function} tag can no longer overwrite standard smarty tags
- inherit functions defined by the {fuction} tag into subtemplates
- added {while <statement>} sytax to while tag

04/26/2009
- added trusted stream checking to security
- internal changes at file dependency check for caching

04/24/2009
- changed name of {template} tag to {function}
- added new {template} tag

04/23/2009
- fixed access of special smarty variables from included template

04/22/2009
- unified template stream syntax with standard Smarty resource syntax  $smarty->display('mystream:mytemplate')

04/21/2009
- change of new style syntax for forach. Now:  {foreach $array as $var}  like in PHP

04/20/2009
- fixed "$foo.bar  ..." variable replacement in double quoted strings
- fixed error in {include} tag with variable file attribute

04/18/2009
- added stream resources  ($smarty->display('mystream://mytemplate'))
- added stream variables  {$mystream:myvar}

04/14/2009
- fixed compile_id handling on {include} tags
- fixed append/prepend attributes in {block} tag
- added  {if  'expression' is in 'array'}  syntax
- use crc32 as hash for compiled config files.

04/13/2009
- fixed scope problem with parent variables when appending variables within templates.
- fixed code for {block} without childs (possible sources for notice errors removed)

04/12/2009
- added append and prepend attribute to {block} tag

04/11/2009
- fixed variables in 'file' attribute of {extend} tag
- fixed problems in modifiers (if mb string functions not present)

04/10/2009
- check if mb string functions available otherwise fallback to normal string functions
- added global variable scope SMARTY_GLOBAL_SCOPE 
- enable 'variable' filter by default
- fixed {$smarty.block.parent.foo} 
- implementation of a 'variable' filter as replacement for default modifier

04/09/2009
- fixed execution of filters defined by classes
- compile the always the content of {block} tags to make shure that the filters are running over it
- syntax corrections on variable object property
- syntax corrections on array access in dot syntax

04/08/2009
- allow variable object property

04/07/2009
- changed variable scopes to SMARTY_LOCAL_SCOPE, SMARTY_PARENT_SCOPE, SMARTY_ROOT_SCOPE to avoid possible conflicts with user constants
- Smarty variable global attribute replaced with scope attribute

04/06/2009
- variable scopes LOCAL_SCOPE, PARENT_SCOPE, ROOT_SCOPE
- more getter/setter methods

04/05/2009
- replaced new array looping syntax {for $foo in $array} with {foreach $foo in $array} to avoid confusion
- added append array for short form of assign  {$foo[]='bar'} and allow assignments to nested arrays {$foo['bla']['blue']='bar'}

04/04/2009
- make output of template default handlers cachable and save compiled source
- some fixes on yesterdays update

04/03/2006
- added registerDefaultTemplateHandler method and functionallity
- added registerDefaultPluginHandler method and functionallity
- added {append} tag to extend Smarty array variabled

04/02/2009
- added setter/getter methods
- added $foo@first and $foo@last properties at {for} tag
- added $set_timezone (true/false) property to setup optionally the default time zone

03/31/2009
- bugfix smarty.class and internal.security_handler
- added compile_check configuration 
- added setter/getter methods

03/30/2009
- added all major setter/getter methods

03/28/2009
- {block} tags can be nested now
- md5 hash function replace with crc32 for speed optimization
- file order for exted resource inverted
- clear_compiled_tpl and clear_cache_all will not touch .svn folder any longer

03/27/2009
- added extend resource

03/26/2009
- fixed parser not to create error on `word` in double quoted strings
- allow PHP  array(...)
- implemented  $smarty.block.name.parent to access parent block content
- fixed smarty.class


03/23/2009
- fixed {foreachelse} and {forelse} tags

03/22/2009
- fixed possible sources for notice errors
- rearrange SVN into distribution and development folders

03/21/2009
- fixed exceptions in function plugins
- fixed notice error in Smarty.class.php
- allow chained objects to span multiple lines
- fixed error in modifiers 

03/20/2009
- moved /plugins folder into /libs folder
- added noprint modifier
- autoappend a directory separator if the xxxxx_dir definition have no trailing one

03/19/2009
- allow array definition as modifier parameter
- changed modifier to use multi byte string funktions. 

03/17/2009
- bugfix 

03/15/2009
- added {include_php} tag for BC
- removed @ error suppression 
- bugfix fetch did always repeat output of first call when calling same template several times
- PHPunit tests extended

03/13/2009
- changed block syntax to be Smarty like  {block:titel} -> {block name=titel}
- compiling of {block} and {extend} tags rewriten for better performance
- added special Smarty variable block  ($smarty.block.foo} returns the parent definition of block foo
- optimization of {block} tag compiled code.
- fixed problem with escaped double quotes in double quoted strings

03/12/2009
- added support of template inheritance by {extend } and {block } tags.
- bugfix comments within literals
- added scope attribuie to {include} tag

03/10/2009
- couple of bugfixes and improvements
- PHPunit tests extended

03/09/2009
- added support for global template vars.  {assign_global...}  $smarty->assign_global(...)
- added direct_access_security
- PHPunit tests extended
- added missing {if} tag conditions like "is div by" etc.

03/08/2009
- splitted up the Compiler class to make it easier to use a coustom compiler
- made default plugins_dir relative to Smarty root and not current working directory
- some changes to make the lexer parser better configurable
- implemented {section} tag for Smarty2 BC

03/07/2009
- fixed problem with comment tags
- fixed problem with #xxxx in double quoted string
- new {while} tag implemented
- made lexer and paser class configurable as $smarty property
- Smarty method get_template_vars implemented
- Smarty method get_registered_object implemented
- Smarty method trigger_error implemented
- PHPunit tests extended

03/06/2009
- final changes on config variable handling
- parser change - unquoted strings will by be converted into single quoted strings
- PHPunit tests extended
- some code cleanup
- fixed problem on catenate strings with expression
- update of count_words modifier
- bugfix on comment tags


03/05/2009
- bugfix on <?xml...> tag with caching enabled
- changes on exception handling (by Monte)

03/04/2009
- added support for config variables
- bugfix on <?xml...> tag

03/02/2009
- fixed unqouted strings within modifier parameter
- bugfix parsing of mofifier parameter

03/01/2009
- modifier chaining works now as in Smarty2

02/28/2009
- changed handling of unqouted strings

02/26/2009
- bugfix
- changed $smarty.capture.foo to be global for Smarty2 BC.

02/24/2009
- bugfix {php} {/php} tags for backward compatibility
- bugfix for expressions on arrays
- fixed usage of "null" value
- added $smarty.foreach.foo.first and $smarty.foreach.foo.last

02/06/2009
- bugfix for request variables without index  for example $smarty.get
- experimental solution for variable functions in static class

02/05/2009
- update of popup plugin
- added config variables to template parser (load config functions still missing)
- parser bugfix for empty quoted strings

02/03/2009
- allow array of objects as static class variabales.
- use htmlentities at source output at template errors.

02/02/2009
- changed search order on modifiers to look at plugins folder first
- parser bug fix for modifier on array elements  $foo.bar|modifier
- parser bug fix on single quoted srings
- internal: splitted up compiler plugin files 

02/01/2009
- allow method chaining on static classes
- special Smarty variables  $smarty.... implemented
- added {PHP} {/PHP} tags for backward compatibility

01/31/2009
- added {math} plugin for Smarty2 BC
- added template_exists method
- changed Smarty3 method enable_security() to enableSecurity() to follow camelCase standards

01/30/2009
- bugfix in single quoted strings
- changed syntax for variable property access from $foo:property to $foo@property because of ambiguous syntax at modifiers

01/29/2009
- syntax for array definition changed from (1,2,3) to [1,2,3] to remove ambiguous syntax
- allow  {for $foo in [1,2,3]} syntax
- bugfix in double quoted strings
- allow <?xml...?> tags in template even if short_tags are enabled

01/28/2009
- fixed '!==' if condition.

01/28/2009
- added support of {strip} {/strip} tag.

01/27/2009
- bug fix on backticks in double quoted strings at objects

01/25/2009
- Smarty2 modfiers added to SVN

01/25/2009
- bugfix allow arrays at object properties in Smarty syntax
- the template object is now passed as additional parameter at plugin calls
- clear_compiled_tpl method completed

01/20/2009
- access to class constants implemented  ( class::CONSTANT )
- access to static class variables implemented ( class::$variable )
- call of static class methods implemented ( class::method() )

01/16/2009
- reallow leading _ in variable names  {$_var}
- allow array of objects  {$array.index->method()} syntax
- finished work on clear_cache and clear_cache_all methods

01/11/2009
- added support of {literal} tag
- added support of {ldelim} and {rdelim} tags
- make code compatible to run with E_STRICT error setting

01/08/2009
- moved clear_assign and clear_all_assign to internal.templatebase.php
- added assign_by_ref, append and append_by_ref methods

01/02/2009
- added load_filter method
- fished work on filter handling
- optimization of plugin loading

12/30/2008
- added compiler support of registered object 
- added backtick support in doubled quoted strings for backward compatibility
- some minor bug fixes and improvments

12/23/2008
- fixed problem of not working "not" operator in if-expressions
- added handling of compiler function plugins
- finished work on (un)register_compiler_function method
- finished work on (un)register_modifier method
- plugin handling from plugins folder changed for modifier plugins
  deleted - internal.modifier.php
- added modifier chaining to parser 

12/17/2008
- finished (un)register_function method
- finished (un)register_block method
- added security checking for PHP functions in PHP templates
- plugin handling from plugins folder rewritten
  new - internal.plugin_handler.php
  deleted - internal.block.php
  deleted - internal.function.php
- removed plugin checking from security handler

12/16/2008

- new start of this change_log file<|MERGE_RESOLUTION|>--- conflicted
+++ resolved
@@ -1,9 +1,6 @@
-<<<<<<< HEAD
-
- ===== 3.1.19-dev ===== (xx.xx.2014)
-=======
+
  ===== 3.1.20-dev ===== (xx.xx.2014)
- ===== 3.1.19 ===== (06.30.2014)
+ ===== 3.1.19 ===== (30.06.2014)
  20.06.2014
  - bugfix template variables could not be passed as paramter in {include} when the include was in a {nocache} section (topic 25131)
  
@@ -23,7 +20,6 @@
  02.06.2014
  - using multiple cwd with relative template dirs could result in identical compiled file names. (issue 194 and topic 25099)
  
->>>>>>> c6544412
  19.04.2014
  - bugfix calling createTemplate(template, data) with empty data array caused notice of array to string conversion (Issue 189)
  - bugfix clearCompiledTemplate() did not delete files on WINDOWS when a compile_id was specified
