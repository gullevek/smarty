--- conflicted
+++ resolved
@@ -4,11 +4,8 @@
 - added chaining to Smarty_Internal_Templatebase
 - changed unloadFilter() to not return a boolean in favor of chaining and API conformity
 - bugfix unregisterObject() raised notice when object to unregister did not exist
-<<<<<<< HEAD
 - changed internals to use Smarty::$_MBSTRING ($_CHARSET, $_DATE_FORMAT) for better unit testing
-=======
-- added SMARTY_PREG_MODIFIER for proper PCRE charset handling (Forum Topic 20452)
->>>>>>> 75c27107
+- added Smarty::$_UTF8_MODIFIER for proper PCRE charset handling (Forum Topic 20452)
 
 17.12.2011
 - improvement of compiling speed by new handling of plain text blocks in the lexer/parser (issue 68)
