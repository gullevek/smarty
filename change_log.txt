<<<<<<< HEAD

 ===== 3.1.20-dev ===== (xx.xx.2014)
 ===== 3.1.19 ===== (30.06.2014)
=======
 ===== 3.1.21-dev ===== (xx.xx.2014)
 ===== 3.1.20 ===== (09.10.2014)
 08.10.2014
 - bugfix security mode of "<script language=php>" must be controlled by $php_handling property (Thue Kristensen)
 
 01.10.2014
 - bugfix template resource of inheritance blocks could get invalid if the default resource type is not 'file'(Issue 202)
 - bugfix existing child {block} tag must override parent {block} tag append / prepend setting (topic 25259)
 
 02.08.2014
 - bugfix modifier wordwrap did output break string wrong if first word was exceeding length with cut = true (topic 25193)
 
 24.07.2014
 - bugfix cache clear when cache folder does not exist

 16.07.2014
 - enhancement remove BOM automatically from template source (topic 25161)
 
 04.07.2014
 - bugfix the bufix of 02.06.2014 broke correct handling of child templates with same name but different template folders in extends resource (issue 194 and topic 25099)
 
 ===== 3.1.19 ===== (06.30.2014)
>>>>>>> a1dac5a0
 20.06.2014
 - bugfix template variables could not be passed as parameter in {include} when the include was in a {nocache} section (topic 25131)
 
 17.06.2014
 - bugfix large template text of some charsets could cause parsing errors (topic 24630)
 
 08.06.2014
 - bugfix registered objects did not work after spelling fixes of 06.06.2014
 - bugfix {block} tags within {literal} .. {/literal} got not displayed correctly (topic 25024)
 - bugfix UNC WINDOWS PATH like "\\psf\path\to\dir" did not work as template directory (Issue 192)
 - bugfix {html_image} security check did fail on files relative to basedir (Issue 191)
 
 06.06.2014
 - fixed PHPUnit outputFilterTrimWhitespaceTests.php assertion of test result
 - fixed spelling, PHPDoc , minor errors, code cleanup
 
 02.06.2014
 - using multiple cwd with relative template dirs could result in identical compiled file names. (issue 194 and topic 25099)
 
 19.04.2014
 - bugfix calling createTemplate(template, data) with empty data array caused notice of array to string conversion (Issue 189)
 - bugfix clearCompiledTemplate() did not delete files on WINDOWS when a compile_id was specified
 
 18.04.2014
 - revert bugfix of 5.4.2014 because %-e date format is not supported on all operating systems

 ===== 3.1.18 ===== (07.04.2014)
 06.04.2014 
 - bugfix template inheritance fail when using custom resource after patch of 8.3.2014 (Issue 187)
 - bugfix update of composer file (Issue 168 and 184)

 05.04.2014
 - bugfix default date format leads to extra spaces when displaying dates with single digit days (Issue 165)
 
 26.03.2014
 - bugfix Smart_Resource_Custom should not lowercase the resource name (Issue 183)
 
 24.03.2014
 - bugfix using a {foreach} property like @iteration could fail when used in inheritance parent templates (Issue 182)
 
 20.03.2014
 - bugfix $smarty->auto_literal and mbsting.func_overload 2, 6 or 7 did fail (forum topic 24899)
 
 18.03.2014
 - revert change of 17.03.2014
 
17.03.2014
 - bugfix $smarty->auto_literal and mbsting.func_overload 2, 6 or 7 did fail (forum topic 24899)
 
 15.03.2014
 - bugfix Smarty_CacheResource_Keyvaluestore did use different keys on read/writes and clearCache() calls (Issue 169)

 13.03.2014
 - bugfix clearXxx() change of 27.1.2014 did not work when specifing cache_id or compile_id  (forum topic 24868 and 24867)
 
 ===== 3.1.17 =====
 08.03.2014
 - bugfix relative file path {include} within {block} of child templates did throw exception on first call (Issue 177)
 
 17.02.2014
 - bugfix Smarty failed when executing PHP on HHVM (Hip Hop 2.4) because uniqid('',true) does return string with ',' (forum topic 20343)
 
 16.02.2014
 - bugfix a '//' or '\\' in template_dir path could produce wrong path on relative filepath in {include} (Issue 175)
 
 05.02.2014
 - bugfix shared.literal_compiler_param.php did throw an exception when literal did contain a '-' (smarty-developers group)
 
 27.01.2014
 - bugfix $smarty->debugging = true; did show the variable of the $smarty object not the variables used in display() call (forum topic 24764)
 - bugfix clearCompiledTemplate(), clearAll() and clear() should use realpath to avoid possible exception from RecursiveDirectoryIterator (Issue 171)
 
 26.01.2014
 - bugfix  undo block nesting checks for {nocache} for reasons like forum topic 23280 (forum topic 24762)
 
 18.01.2014
 - bugfix the compiler did fail when using template inheritance and recursive {include} (smarty-developers group)
 
 11.01.2014
 - bugfix "* }" (spaces before right delimiter) was interpreted by mistake as comment end tag (Issue 170)
 - internals  content cache should be clear when updating cache file
 
 08.01.2014
 - bugfix Smarty_CacheResource_Custom did not handle template resource type specifications on clearCache() calls (Issue 169)
 - bugfix SmartyBC.class.php should use require_once to load Smarty.class.php (forum topic 24683)
 
 ===== 3.1.16 =====
 15.12.2013
 - bugfix {include} with {block} tag handling (forum topic 24599, 24594, 24682) (Issue 161)
   Read 3.1.16_RELEASE_NOTES for more details
 - enhancement additional debug output at $smarty->_parserdebug = true;
 
 07.11.2013
 - bugfix too restrictive handling of {include} within {block} tags. 3.1.15 did throw errors where 3.1.14 did not (forum topic 24599)
 - bugfix compiler could fail if PHP mbstring.func_overload is enabled  (Issue 164)
 
 28.10.2013
 - bugfix variable resource name at custom resource plugin did not work within {block} tags (Issue 163)
 - bugfix notice "Trying to get property of non-object" removed (Issue 163)
 - bugfix correction of modifier capitalize fix from 3.10.2013  (issue 159)
 - bugfix multiple {block}s with same name in parent did not work (forum topic 24631) 
 
 20.10.2013
 - bugfix a variable file name at {extends} tag did fail (forum topic 24618)
 
 14.10.2013
 - bugfix yesterdays fix could result in an undefined variable
 
 13.10.2013
 - bugfix variable names on {include} in template inheritance did unextepted error message (forum topic 24594) (Issue 161)
.- bugfix relative includes with same name like {include './foo.tpl'} from different folder failed (forum topic 24590)(Issue 161) 

 04.10.2013
 - bugfix variable file names at {extends} had been disbabled by mistake with the rewrite of 
   template inheritance of 24.08.2013   (forum topic 24585)
   
03.10.2013
 - bugfix loops using modifier capitalize did eat up memory (issue 159)
 
 ===== Smarty 3.1.15 =====
01.10.2013
 - use current delimiters in compiler error messages (issue 157)
 - improvement on performance when using error handler and multiple template folders (issue 152)

17.09.2013
 - improvement added patch for additional SmartyCompilerException properties for better access to scource information (forum topic 24559)

16.09.2013
 - bugfix recompiled templates did not show on first request with zend opcache cache (forum topic 24320)
 
13.09.2013
 - bugfix html_select_time defaulting error for the Meridian dropdown (forum topic 24549)

09.09.2012
- bugfix incorrect compiled code with array(object,method) callback at registered Variable Filter (forum topic 24542)

27.08.2013
- bugfix delimiter followed by linebreak did not work as auto literal after update from 24.08.2013 (forum topic 24518)

24.08.2013
- bugfix and enhancement
  Because several recent problems with template inheritance the {block} tag compiler has been rewriten
   - Error messages shown now the correct child template file and line number
   - The compiler could fail on some larger UTF-8 text block (forum topic 24455)
   - The {strip} tag can now be placed outside {block} tags in child templates (forum topic 24289)
- change SmartyException::$escape  is now false by default
- change PHP traceback has been remove for SmartyException and SmartyCompilerException
   
14.08.2013
- bugfix compiled filepath of config file did not observe different config_dir (forum topic 24493)

13.08.2013
- bugfix the internal resource cache did not observe config_dir changes (forum topic 24493)

12.08.2013
- bugfix internal $tmpx variables must be unique over all inheritance templates (Issue 149)

10.08.2013
- bugfix a newline was eaten when a <?xml ... ?> was passed by a Smarty variable and caching was enabled (forum topic 24482)

29.07.2013
- bugfix headers already send warning thrown when using 'SMARTY_DEBUG=on' from URL (Issue 148)

27.07.2013
- enhancement allow access to properties of registered opjects for Smarty2 BC (forum topic 24344)

26.07.2013
- bugfix template inheritance nesting problem (forum topic 24387)

15.7.2013
- update code generated by PSR-2 standards fixer which introduced PHP 5.4 incompatibilities of 14.7.2013

14.7.2013
- bugfix increase of internal maximum parser stacksize to allow more complex tag code {forum topic 24426}
- update for PHP 5.4 compatibility
- reformat source to PSR-2 standard

12.7.2013
- bugfix Do not remove '//' from file path at normalization (Issue 142)

2.7.2013
- bugfix trimwhitespace would replace captured items in wrong order (forum topic 24387)

===== Smarty-3.1.14 =====
27.06.2013
- bugfix removed PHP 5.5 deprecated preg_replace /e option in modifier capitalize (forum topic 24389)

17.06.2013
- fixed spelling in sources and documentation (from smarty-developers forum Veres Lajos)
- enhancement added constant SMARTY::CLEAR_EXPIRED for the change of 26.05.2013 (forum topic 24310)
- bugfix added smarty_security.php to composer.json (Issue 135)

26.05.2013
- enhancement an expire_time of -1 in clearCache() and clearAllCache() will delete outdated cache files
  by their individual cache_lifetime used at creation (forum topic 24310)

21.05.2013
- bugfix modifier strip_tags:true was compiled into wrong code (Forum Topic 24287)
- bugfix /n after ?> in Smarty.class.php did start output buffering (Issue 138)

25.04.2013
- bugfix escape and wordrap modifier could be compiled into wrong code when used in {nocache}{/nocache}
  section but caching is disabled  (Forum Topic 24260)
  
05.04.2013
- bugfix post filter must not run when compiling inheritance child blocks (Forum Topic 24094)
- bugfix after the fix for Issue #130 compiler exceptions got double escaped (Forum Topic 24199)

28.02.2013
- bugfix nocache blocks could be lost when using CACHING_LIFETIME_SAVED (Issue #133)
- bugfix Compile ID gets nulled when compiling child blocks (Issue #134)


24.01.2013
- bugfix wrong tag type in smarty_internal_templatecompilerbase.php could cause wrong plugin search order (Forum Topic 24028)

===== Smarty-3.1.13 =====
13.01.2013
- enhancement allow to disable exception message escaping by SmartyException::$escape = false;  (Issue #130)

09.01.2013
- bugfix compilation did fail when a prefilter did modify an {extends} tag c
- bugfix template inheritance could fail if nested {block} tags in childs did contain {$smarty.block.child} (Issue #127)
- bugfix template inheritance could fail if {block} tags in childs did have similar name as used plugins (Issue #128)
- added abstract method declaration doCompile() in Smarty_Internal_TemplateCompilerBase (Forum Topic 23969)

06.01.2013
- Allow '://' URL syntax in template names of stream resources  (Issue #129)

27.11.2012
- bugfix wrong variable usage in smarty_internal_utility.php (Issue #125)

26.11.2012
- bugfix global variable assigned within template function are not seen after template function exit (Forum Topic 23800) 

24.11.2012
- made SmartyBC loadable via composer (Issue #124)

20.11.2012
- bugfix assignGlobal() called from plugins did not work (Forum Topic 23771)

13.11.2012
- adding attribute "strict" to html_options, html_checkboxes, html_radios to only print disabled/readonly attributes if their values are true or "disabled"/"readonly" (Issue #120)

01.11.2012
- bugfix muteExcpetedErrors() would screw up for non-readable paths (Issue #118)

===== Smarty-3.1.12  =====
14.09.2012
- bugfix template inheritance failed to compile with delimiters {/ and /} (Forum Topic 23008)

11.09.2012
- bugfix escape Smarty exception messages to avoid possible script execution

10.09.2012
- bugfix tag option flags and shorttag attributes did not work when rdel started with '=' (Forum Topic 22979)

31.08.2012
- bugfix resolving relative paths broke in some circumstances (Issue #114)

22.08.2012
- bugfix test MBString availability through mb_split, as it could've been compiled without regex support (--enable-mbregex).
  Either we get MBstring's full package, or we pretend it's not there at all.

21.08.2012
- bugfix $auto_literal = false did not work with { block} tags in child templates 
  (problem was reintroduced after fix in 3.1.7)(Forum Topic 20581)

17.08.2012
- bugfix compiled code of nocache sections could contain wrong escaping (Forum Topic 22810)

15.08.2012
- bugfix template inheritance did produce wrong code if subtemplates with {block} was
  included several times (from smarty-developers forum)

14.08.2012
- bugfix PHP5.2 compatibility compromised by SplFileInfo::getBasename() (Issue 110)

01.08.2012
- bugfix avoid PHP error on $smarty->configLoad(...) with invalid section specification (Forum Topic 22608)

30.07.2012
-bugfix {assign} in a nocache section should not overwrite existing variable values 
   during compilation (issue 109)
   
28.07.2012
- bugfix array access of config variables did not work (Forum Topic 22527)

19.07.2012
- bugfix the default plugin handler did create wrong compiled code for static class methods
  from external script files (issue 108)
  
===== Smarty-3.1.11 =====
30.06.2012
- bugfix {block.. hide} did not work as nested child (Forum Topic 22216)

25.06.2012
- bugfix the default plugin handler did not allow static class methods for modifier (issue 85)

24.06.2012
- bugfix escape modifier support for PHP < 5.2.3 (Forum Topic 21176)

11.06.2012
- bugfix the patch for Topic 21856 did break tabs between tag attributes (Forum Topic 22124)

===== Smarty-3.1.10  =====
09.06.2012
- bugfix the compiler did ignore registered compiler plugins for closing tags (Forum Topic 22094)
- bugfix the patch for Topic 21856 did break multiline tags (Forum Topic 22124)

===== Smarty-3.1.9 =====
07.06.2012
- bugfix fetch() and display() with relative paths (Issue 104)
- bugfix treat "0000-00-00" as 0 in modifier.date_format (Issue 103)

24.05.2012
- bugfix Smarty_Internal_Write_File::writeFile() could cause race-conditions on linux systems (Issue 101)
- bugfix attribute parameter names of plugins may now contain also "-"  and ":"  (Forum Topic 21856)
- bugfix add compile_id to cache key of of source (Issue 97)

22.05.2012
- bugfix recursive {include} within {section} did fail (Smarty developer group)

12.05.2012
- bugfix {html_options} did not properly escape values (Issue 98)

03.05.2012
- bugfix make HTTP protocall version variable (issue 96)

02.05.2012
- bugfix  {nocache}{block}{plugin}... did produce wrong compiled code when caching is disabled (Forum Topic 21572, issue 95)

12.04.2012
- bugfix Smarty did eat the linebreak after the <?xml...?> closing tag (Issue 93)
- bugfix concurrent cache updates could create a warning (Forum Topic 21403)

08.04.2012
- bugfix "\\" was not escaped correctly when generating nocache code (Forum Topic 21364)

30.03.2012
- bugfix template inheritance did  not throw exception when a parent template was deleted (issue 90)

27.03.2012
- bugfix prefilter did run multiple times on inline subtemplates compiled into several main templates (Forum Topic 21325)
- bugfix implement Smarty2's behaviour of variables assigned by reference in SmartyBC. {assign} will affect all references.
  (issue 88)

21.03.2012
- bugfix compileAllTemplates() and compileAllConfig() did not return the number of compiled files (Forum Topic 21286)

13.03.2012
- correction of yesterdays bugfix (Forum Topic 21175 and 21182)

12.03.2012
- bugfix a double quoted string of "$foo" did not compile into PHP "$foo" (Forum Topic 21175)
- bugfix template inheritance did set $merge_compiled_includes globally true

03.03.2012
- optimization of compiling speed when same modifier was used several times

02.03.2012
- enhancement the default plugin handler can now also resolve undefined modifier (Smarty::PLUGIN_MODIFIER)
  (Issue 85)

===== Smarty-3.1.8  =====
19.02.2012
- bugfix {include} could result in a fatal error if used in appended or prepended nested {block} tags
  (reported by mh and Issue 83)
- enhancement added Smarty special variable $smarty.template_object to return the current template object (Forum Topic 20289)


07.02.2012
- bugfix increase entropy of internal function names in compiled and cached template files (Forum Topic 20996)
- enhancement cacheable parameter added to default plugin handler, same functionality as in registerPlugin (request by calguy1000)

06.02.2012
- improvement stream_resolve_include_path() added to Smarty_Internal_Get_Include_Path (Forum Topic 20980)
- bugfix fetch('extends:foo.tpl') always yielded $source->exists == true (Forum Topic 20980)
- added modifier unescape:"url", fix (Forum Topic 20980)
- improvement replaced some calls of preg_replace with str_replace (Issue 73)

30.01.2012
- bugfix Smarty_Security internal $_resource_dir cache wasn't properly propagated

27.01.2012
- bugfix Smarty did not a template name of "0" (Forum Topic 20895)

20.01.2012
- bugfix typo in Smarty_Internal_Get_IncludePath did cause runtime overhead (Issue 74)
- improvment remove unneeded assigments (Issue 75 and 76)
- fixed typo in template parser
- bugfix output filter must not run before writing cache when template does contain nocache code (Issue 71)

02.01.2012
- bugfix {block foo nocache} did not load plugins within child {block} in nocache mode (Forum Topic 20753)

29.12.2011
- bugfix enable more entropy in Smarty_Internal_Write_File for "more uniqueness" and Cygwin compatibility (Forum Topic 20724)
- bugfix embedded quotes in single quoted strings did not compile correctly in {nocache} sections (Forum Topic 20730)

28.12.2011
- bugfix Smarty's internal header code must be excluded from postfilters (issue 71)

22.12.2011
- bugfix the new lexer of 17.12.2011 did fail if mbstring.func_overload != 0 (issue 70) (Forum Topic 20680)
- bugfix template inheritace did fail if mbstring.func_overload != 0 (issue 70) (Forum Topic 20680)

20.12.2011
- bugfix template inheritance: {$smarty.block.child} in nested child {block} tags did not return 
  content after {$smarty.block.child} (Forum Topic 20564)

===== Smarty-3.1.7 =====
18.12.2011
- bugfix strings ending with " in multiline strings of config files failed to compile (issue #67)
- added chaining to Smarty_Internal_Templatebase
- changed unloadFilter() to not return a boolean in favor of chaining and API conformity
- bugfix unregisterObject() raised notice when object to unregister did not exist
- changed internals to use Smarty::$_MBSTRING ($_CHARSET, $_DATE_FORMAT) for better unit testing
- added Smarty::$_UTF8_MODIFIER for proper PCRE charset handling (Forum Topic 20452)
- added Smarty_Security::isTrustedUri() and Smarty_Security::$trusted_uri to validate 
  remote resource calls through {fetch} and {html_image} (Forum Topic 20627)

17.12.2011
- improvement of compiling speed by new handling of plain text blocks in the lexer/parser (issue #68)

16.12.2011
- bugfix the source exits flag and timestamp was not setup when template was in php include path (issue #69)

9.12.2011
- bugfix {capture} tags around recursive {include} calls did throw exception (Forum Topic 20549)
- bugfix $auto_literal = false did not work with { block} tags in child templates (Forum Topic 20581)
- bugfix template inheritance: do not include code of {include} in overloaded {block} into compiled 
  parent template (Issue #66}
- bugfix template inheritance: {$smarty.block.child} in nested child {block} tags did not return expected
  result (Forum Topic 20564)
    
===== Smarty-3.1.6  =====
30.11.2011
- bugfix is_cache() for individual cached subtemplates with $smarty->caching = CACHING_OFF did produce
  an exception (Forum Topic 20531)

29.11.2011
- bugfix added exception if the default plugin handler did return a not static callback (Forum Topic 20512)

25.11.2011
- bugfix {html_select_date} and {html_slecet_time} did not default to current time if "time" was not specified 
  since r4432 (issue 60)

24.11.2011
- bugfix a subtemplate later used as main template did use old variable values

21.11.2011
- bugfix cache file could include unneeded modifier plugins under certain condition

18.11.2011
- bugfix declare all directory properties private to map direct access to getter/setter also on extended Smarty class

16.11.2011
- bugfix Smarty_Resource::load() did not always return a proper resource handler (Forum Topic 20414)
- added escape argument to html_checkboxes and html_radios (Forum Topic 20425)

===== Smarty-3.1.5  =====
14.11.2011
- bugfix allow space between function name and open bracket (forum topic 20375)

09.11.2011
- bugfix different behaviour of uniqid() on cygwin. See https://bugs.php.net/bug.php?id=34908
  (forum topic 20343)

01.11.2011
- bugfix {if} and {while} tags without condition did not throw a SmartyCompilerException (Issue #57)
- bugfix multiline strings in config files could fail on longer strings (reopened Issue #55)

22.10.2011
- bugfix smarty_mb_from_unicode() would not decode unicode-points properly
- bugfix use catch Exception instead UnexpectedValueException in 
  clearCompiledTemplate to be PHP 5.2 compatible

21.10.2011
- bugfix apostrophe in plugins_dir path name failed (forum topic 20199)
- improvement sha1() for array keys longer than 150 characters
- add Smarty::$allow_ambiguous_resources to activate unique resource handling (Forum Topic 20128)

20.10.2011
- @silenced unlink() in Smarty_Internal_Write_File since debuggers go haywire without it.
- bugfix Smarty::clearCompiledTemplate() threw an Exception if $cache_id was not present in $compile_dir when $use_sub_dirs = true.
- bugfix {html_select_date} and {html_select_time} did not properly handle empty time arguments (Forum Topic 20190)
- improvement removed unnecessary sha1()

19.10.2011
- revert PHP4 constructor message
- fixed PHP4 constructor message

===== Smarty-3.1.4 =====
19.10.2011
- added exception when using PHP4 style constructor

16.10.2011
- bugfix testInstall() did not propery check cache_dir and compile_dir

15.10.2011
- bugfix Smarty_Resource and Smarty_CacheResource runtime caching (Forum Post 75264)

14.10.2011
- bugfix unique_resource did not properly apply to compiled resources (Forum Topic 20128)
- add locking to custom resources (Forum Post 75252)
- add Smarty_Internal_Template::clearCache() to accompany isCached() fetch() etc.

13.10.2011
- add caching for config files in Smarty_Resource
- bugfix disable of caching after isCached() call did not work (Forum Topic 20131)
- add concept unique_resource to combat potentially ambiguous template_resource values when custom resource handlers are used (Forum Topic 20128)
- bugfix multiline strings in config files could fail on longer strings (Issue #55)

11.10.2011
- add runtime checks for not matching {capture}/{/capture} calls (Forum Topic 20120)
 
10.10.2011
- bugfix variable name typo in {html_options} and {html_checkboxes} (Issue #54)
- bugfix <?xml> tag did create wrong output when caching enabled and the tag was in included subtemplate
- bugfix Smarty_CacheResource_mysql example was missing strtotime() calls

===== Smarty-3.1.3  =====
07.10.2011
- improvement removed html comments from {mailto} (Forum Topic 20092)
- bugfix testInstall() would not show path to internal plugins_dir (Forum Post 74627)
- improvement testInstall() now showing resolved paths and checking the include_path if necessary
- bugfix html_options plugin did not handle object values properly (Issue #49, Forum Topic 20049)
- improvement html_checkboxes and html_radios to accept null- and object values, and label_ids attribute
- improvement removed some unnecessary count()s
- bugfix parent pointer was not set when fetch() for other template was called on template object

06.10.2011
- bugfix switch lexer internals depending on mbstring.func_overload
- bugfix start_year and end_year of {html_select_date} did not use current year as offset base (Issue #53)

05.10.2011
- bugfix of problem introduced with r4342 by replacing strlen() with isset()
- add environment configuration issue with mbstring.func_overload Smarty cannot compensate for (Issue #45)
- bugfix nofilter tag option did not disable default modifier
- bugfix html_options plugin did not handle null- and object values properly (Issue #49, Forum Topic 20049)

04.10.2011
- bugfix assign() in plugins called in subtemplates did change value also in parent template
- bugfix of problem introduced with r4342 on math plugin 
- bugfix output filter should not run on individually cached subtemplates
- add unloadFilter() method
- bugfix has_nocache_code flag was not reset before compilation

===== Smarty-3.1.2  =====
03.10.2011
- improvement add internal $joined_template_dir property instead computing it on the fly several times

01.10.2011
- improvement replaced most in_array() calls by more efficient isset() on array_flip()ed haystacks
- improvement replaced some strlen($foo) > 3 calls by isset($foo[3])
- improvement Smarty_Internal_Utility::clearCompiledTemplate() removed redundant strlen()s

29.09.2011
- improvement of Smarty_Internal_Config::loadConfigVars() dropped the in_array for index look up

28.09.2011
- bugfix on template functions called nocache calling other template functions

27.09.2011
- bugfix possible warning "attempt to modify property of non-object" in {section} (issue #34)
- added chaining to Smarty_Internal_Data so $smarty->assign('a',1)->assign('b',2); is possible now
- bugfix remove race condition when a custom resource did change timestamp during compilation
- bugfix variable property did not work on objects variable in template
- bugfix smarty_make_timestamp() failed to process DateTime objects properly
- bugfix wrong resource could be used on compile check of custom resource

26.09.2011
- bugfix repeated calls to same subtemplate did not make use of cached template object

24.09.2011
- removed internal muteExpectedErrors() calls in favor of having the implementor call this once from his application
- optimized muteExpectedErrors() to pass errors to the latest registered error handler, if appliccable
- added compile_dir and cache_dir to list of muted directories
- improvment better error message for undefined templates at {include}

23.09.2011
- remove unused properties
- optimization use real function instead anonymous function for preg_replace_callback
- bugfix a relative {include} in child template blocks failed
- bugfix direct setting of $template_dir, $config_dir, $plugins_dir in __construct() of an 
  extended Smarty class created problems
- bugfix error muting was not implemented for cache locking

===== Smarty 3.1.1  =====
22.09.2011
- bugfix {foreachelse} does fail if {section} was nested inside {foreach}
- bugfix debug.tpl did not display correctly when it was compiled with escape_html = true

21.09.2011
- bugfix look for mixed case plugin file names as in 3.0 if not found try all lowercase
- added $error_muting to suppress error messages even for badly implemented error_handlers
- optimized autoloader
- reverted ./ and ../ handling in fetch() and display() - they're allowed again

20.09.2011
- bugfix removed debug echo output while compiling template inheritance
- bugfix relative paths in $template_dir broke relative path resolving in {include "../foo.tpl"}
- bugfix {include} did not work inside nested {block} tags
- bugfix {assign} with scope root and global did not work in all cases

19.09.2011
- bugfix regression in Smarty_CacheReource_KeyValueStore introduced by r4261
- bugfix output filter shall not run on included subtemplates

18.09.2011
- bugfix template caching did not care about file.tpl in different template_dir
- bugfix {include $file} was broken when merge_compiled_incluges = true
- bugfix {include} was broken when merge_compiled_incluges = true and same indluded template
  was used in different main templates in one compilation run
- bugfix for Smarty2 style compiler plugins on unnamed attribute passing like {tag $foo $bar}
- bugfix debug.tpl did not display correctly when it was compiled with escape_html = true

17.09.2011
- bugfix lock_id for file resource would create invalid filepath
- bugfix resource caching did not care about file.tpl in different template_dir

===== Smarty 3.1.0  =====
15/09/2011
- optimization of {foreach}; call internal _count() method only when "total" or "last" {foreach} properties are used

11/09/2011
- added  unregisterObject() method

06/09/2011
- bugfix  isset() did not work in templates on config variables

03/09/2011
- bugfix createTemplate() must default to cache_id and compile_id of Smarty object
- bugfix Smarty_CacheResource_KeyValueStore must include $source->uid in cache filepath to keep templates with same
  name but different folders separated
- added cacheresource.apc.php example in demo folder

02/09/2011
- bugfix cache lock file must use absolute filepath

01/09/2011
- update of cache locking

30/08/2011
- added locking mechanism to CacheResource API (implemented with File and KeyValueStores)

28/08/2011
- bugfix clearCompileTemplate() did not work for specific template subfolder or resource

27/08/2011
- bugfix {$foo|bar+1} did create syntax error

26/08/2011
- bugfix when generating nocache code which contains double \
- bugfix handle race condition if cache file was deleted between filemtime and include

17/08/2011
- bugfix CacheResource_Custom bad internal fetch() call

15/08/2011
- bugfix CacheResource would load content twice for KeyValueStore and Custom handlers

06/08/2011
- bugfix {include} with scope attribute could execute in wrong scope
- optimization of compile_check processing

03/08/2011
- allow comment tags to comment {block} tags out in child templates

26/07/2011
- bugfix experimental getTags() method did not work

24/07/2011
- sure opened output buffers are closed on exception
- bugfix {foreach} did not work on IteratorAggregate

22/07/2011
- clear internal caches on clearAllCache(), clearCache(), clearCompiledTemplate()

21/07/2011
- bugfix value changes of variable values assigned to Smarty object could not be seen on repeated $smarty->fetch() calls

17/07/2011
- bugfix {$smarty.block.child} did drop a notice at undefined child

15/07/2011
- bugfix individual cache_lifetime of {include} did not work correctly inside {block} tags
- added caches for Smarty_Template_Source and Smarty_Template_Compiled to reduce I/O for multiple cache_id rendering

14/07/2011
- made Smarty::loadPlugin() respect the include_path if required

13/07/2011
- optimized internal file write functionality
- bugfix PHP did eat line break on nocache sections
- fixed typo of Smarty_Security properties $allowed_modifiers and $disabled_modifiers

06/07/2011
- bugfix variable modifier must run befor gereral filtering/escaping

04/07/2011
- bugfix use (?P<name>) syntax at preg_match as some pcre libraries failed on (?<name>)
- some performance improvement when using generic getter/setter on template objects

30/06/2011
- bugfix generic getter/setter of Smarty properties used on template objects did throw exception
- removed is_dir and is_readable checks from directory setters for better performance

28/06/2011
- added back support of php template resource as undocumented feature
- bugfix automatic recompilation on version change could drop undefined index notice on old 3.0 cache and compiled files
- update of README_3_1_DEV.txt and moved into the distribution folder
- improvement show first characters of eval and string templates instead sha1 Uid in debug window

===== Smarty 3.1-RC1 =====
25/06/2011
- revert change of 17/06/2011. $_smarty varibale removed. call loadPlugin() from inside plugin code if required
- code cleanup, remove no longer used properties and methods
- update of PHPdoc comments

23/06/2011
- bugfix {html_select_date} would not respect current time zone

19/06/2011
- added $errors argument to testInstall() functions to suppress output.
- added plugin-file checks to testInstall()

18/06/2011
- bugfix mixed use of same subtemplate inline and not inline in same script could cause a warning during compilation

17/06/2011
- bugfix/change use $_smarty->loadPlugin() when loading nested depending plugins via loadPlugin
- bugfix {include ... inline} within {block}...{/block} did fail

16/06/2011
- bugfix do not overwrite '$smarty' template variable when {include ... scope=parent} is called
- bugfix complete empty inline subtemplates did fail

15/06/2011
- bugfix template variables where not accessable within inline subtemplates

12/06/2011
- bugfix removed unneeded merging of template variable when fetching includled subtemplates

10/06/2011
- made protected properties $template_dir, $plugins_dir, $cache_dir, $compile_dir, $config_dir accessible via magic methods

09/06/2011
- fix smarty security_policy issue in plugins {html_image} and {fetch}

05/06/2011
- update of SMARTY_VERSION
- bugfix made getTags() working again

04/06/2011
- allow extends resource in file attribute of {extends} tag

03/06/2011
- added {setfilter} tag to set filters for variable output
- added escape_html property to control autoescaping of variable output

27/05/2011
- added allowed/disabled tags and modifiers in security for sandboxing

23/05/2011
- added base64: and urlencode: arguments to eval and string resource types

22/05/2011
- made time-attribute of {html_select_date} and {html_select_time} accept arrays as defined by attributes prefix and field_array

13/05/2011
- remove setOption / getOption calls from SamrtyBC class

02/05/2011
- removed experimental setOption() getOption() methods
- output returned content also on opening tag calls of block plugins
- rewrite of default plugin handler
- compile code of variable filters for better performance 

20/04/2011
- allow {php} {include_php} tags and PHP_ALLOW handling only with the SmartyBC class
- removed support of php template resource

20/04/2011
- added extendsall resource example
- optimization of template variable access
- optimization of subtemplate handling {include}
- optimization of template class

01/04/2011
- bugfix quote handling in capitalize modifier

28/03/2011
- bugfix stripslashes() requried when using PCRE e-modifier

04/03/2011
- upgrade to new PHP_LexerGenerator version 0.4.0 for better performance

27/02/2011
- ignore .svn folders when clearing cache and compiled files
- string resources do not need a modify check

26/02/2011
- replaced smarty_internal_wrapper by SmartyBC class
- load utility functions as static methods instead through __call()
- bugfix in extends resource when subresources are used
- optimization of modify checks

25/02/2011
- use $smarty->error_unassigned to control NOTICE handling on unassigned variables

21/02/2011
- added new new compile_check mode COMPILECHECK_CACHEMISS
- corrected new cloning behaviour of createTemplate()
- do no longer store the compiler object as property in the compile_tag classes to avoid possible memory leaks 
  during compilation

19/02/2011
- optimizations on merge_compiled_includes handling
- a couple of optimizations and bugfixes related to new resource structure

17/02/2011
- changed ./ and ../ behaviour

14/02/2011
- added {block ... hide} option to suppress block if no child is defined

13/02/2011
- update handling of recursive subtemplate calls
- bugfix replace $smarty->triggerError() by exception in smarty_internal_resource_extends.php

12/02/2011
- new class Smarty_Internal_TemplateBase with shared methods of Smarty and Template objects
- optimizations of template processing
- made register... methods permanet
- code for default_plugin_handler
- add automatic recompilation at version change

04/02/2011
- change in Smarty_CacheResource_Custom
- bugfix cache_lifetime did not compile correctly at {include} after last update
- moved isCached processing into CacheResource class
- bugfix new CacheResource API did not work with disabled compile_check

03/02/2011
- handle template content as function to improve speed on multiple calls of same subtemplate and isCached()/display() calls
- bugfixes and improvents in the new resource API
- optimizations of template class code

25/01/2011
- optimized function html_select_time

22/01/2011
- added Smarty::$use_include_path configuration directive for Resource API

21/01/2011
- optimized function html_select_date

19/01/2011
- optimized outputfilter trimwhitespace

18/01/2011
- bugfix Config to use Smarty_Resource to fetch sources
- optimized Smarty_Security's isTrustedDir() and isTrustedPHPDir()

17/01/2011
- bugfix HTTP headers for CGI SAPIs

16/01/2011
- optimized internals of Smarty_Resource and Smarty_CacheResource

14/01/2011
- added modifiercompiler escape to improve performance of escaping html, htmlall, url, urlpathinfo, quotes, javascript
- added support to choose template_dir to load from: [index]filename.tpl

12/01/2011
- added unencode modifier to revert results of encode modifier
- added to_charset and from_charset modifier for character encoding

11/01/2011
- added SMARTY_MBSTRING to generalize MBString detection
- added argument $lc_rest to modifier.capitalize to lower-case anything but the first character of a word
- changed strip modifier to consider unicode white-space, too
- changed wordwrap modifier to accept UTF-8 strings
- changed count_sentences modifier to consider unicode characters and treat sequences delimited by ? and ! as sentences, too
- added argument $double_encode to modifier.escape (applies to html and htmlall only)
- changed escape modifier to be UTF-8 compliant
- changed textformat block to be UTF-8 compliant
- optimized performance of mailto function
- fixed spacify modifier so characters are not prepended and appended, made it unicode compatible
- fixed truncate modifier to properly use mb_string if possible
- removed UTF-8 frenzy from count_characters modifier
- fixed count_words modifier to treat "hello-world" as a single word like str_count_words() does
- removed UTF-8 frenzy from upper modifier
- removed UTF-8 frenzy from lower modifier

01/01/2011
- optimize smarty_modified_escape for hex, hexentity, decentity.

28/12/2010
- changed $tpl_vars, $config_vars and $parent to belong to Smarty_Internal_Data
- added Smarty::registerCacheResource() for dynamic cache resource object registration

27/12/2010
- added Smarty_CacheResource API and refactored existing cache resources accordingly
- added Smarty_CacheResource_Custom and Smarty_CacheResource_Mysql

26/12/2010
- added Smarty_Resource API and refactored existing resources accordingly
- added Smarty_Resource_Custom and Smarty_Resource_Mysql
- bugfix Smarty::createTemplate() to return properly cloned template instances

24/12/2010
- optimize smarty_function_escape_special_chars() for PHP >= 5.2.3

===== SVN 3.0 trunk  =====
14/05/2011
- bugfix error handling at stream resources

13/05/2011
- bugfix condition starting with "-" did fail at {if} and {while} tags

22/04/2011
- bugfix allow only fixed string as file attribute at {extends} tag

01/04/2011
- bugfix do not run filters and default modifier when displaying the debug template
- bugfix of embedded double quotes within multi line strings (""")

29/03/2011
- bugfix on error message in smarty_internal_compile_block.php
- bugfix mb handling in strip modifier
- bugfix for Smarty2 style registered compiler function on unnamed attribute passing like {tag $foo $bar}

17/03/2011
- bugfix on default {function} parameters when {function} was used in nocache sections
- bugfix on compiler object destruction. compiler_object property was by mistake unset.

09/03/2011
-bugfix a variable filter should run before modifiers on an output tag (see change of 23/07/2010)

08/03/2011
- bugfix loading config file without section should load only defaults

03/03/2011
- bugfix "smarty" template variable was not recreated when cached templated had expired
- bugfix internal rendered_content must be cleared after subtemplate was included

01/03/2011
- bugfix replace modifier did not work in 3.0.7 on systems without multibyte support
- bugfix {$smarty.template} could return in 3.0.7 parent template name instead of 
         child name when it needed to compile

25/02/2011
- bugfix for Smarty2 style compiler plugins on unnamed attribute passing like {tag $foo $bar}

24/02/2011
- bugfix $smarty->clearCache('some.tpl') did by mistake cache the template object

18/02/2011
- bugfix removed possible race condition when isCached() was called for an individually cached subtemplate
- bugfix force default debug.tpl to be loaded by the file resource

17/02/2011
-improvement not to delete files starting with '.' from cache and template_c folders on clearCompiledTemplate() and clearCache()

16/02/2011
-fixed typo in exception message of Smarty_Internal_Template
-improvement allow leading spaces on } tag closing if auto_literal is enabled

13/02/2011
- bufix replace $smarty->triggerError() by exception
- removed obsolete {popup_init..} plugin from demo templates
- bugfix replace $smarty->triggerError() by exception in smarty_internal_resource_extends.php

===== Smarty 3.0.7  =====
09/02/2011
- patched vulnerability when using {$smarty.template}

01/02/2011
- removed assert() from config and template parser

31/01/2011
- bugfix the lexer/parser did fail on special characters like VT

16/01/2011
-bugfix of ArrayAccess object handling in internal _count() method
-bugfix of Iterator object handling in internal _count() method

14/01/2011
-bugfix removed memory leak while processing compileAllTemplates

12/01/2011
- bugfix in {if} and {while} tag compiler when using assignments as condition and nocache mode

10/01/2011
- bugfix when using {$smarty.block.child} and name of {block} was in double quoted string
- bugfix updateParentVariables() was called twice when leaving {include} processing

- bugfix mb_str_replace in replace and escape modifiers work with utf8

31/12/2010
- bugfix dynamic configuration of $debugging_crtl did not work
- bugfix default value of $config_read_hidden changed to false
- bugfix format of attribute array on compiler plugins
- bugfix getTemplateVars() could return value from wrong scope

28/12/2010
- bugfix multiple {append} tags failed to compile.

22/12/2010
- update do not clone the Smarty object an internal createTemplate() calls to increase performance

21/12/2010
- update html_options to support class and id attrs

17/12/2010
- bugfix added missing support of $cache_attrs for registered plugins

15/12/2010
- bugfix assignment as condition in {while} did drop an E_NOTICE

14/12/2010
- bugfix when passing an array as default parameter at {function} tag

13/12/2010
- bugfix {$smarty.template} in child template did not return right content
- bugfix Smarty3 did not search the PHP include_path for template files

===== Smarty 3.0.6  =====

12/12/2010
- bugfix fixed typo regarding yesterdays change to allow streamWrapper

11/12/2010
- bugfix nested block tags in template inheritance child templates did not work correctly
- bugfix {$smarty.current_dir} in child template did not point to dir of child template
- bugfix changed code when writing temporary compiled files to allow stream_wrapper

06/12/2010
- bugfix getTemplateVars() should return 'null' instead dropping E_NOTICE on an unassigned variable

05/12/2010
- bugfix missing declaration of $smarty in Smarty class
- bugfix empty($foo) in {if} did drop a notice when $foo was not assigned

01/12/2010
- improvement of {debug} tag output

27/11/2010
-change run output filter before cache file is written. (same as in Smarty2)

24/11/2011
-bugfix on parser at  !$foo|modifier
-change parser logic when assignments used as condition in {if] and {while} to allow assign to array element

23/11/2011
-bugfix allow integer as attribute name in plugin calls
-change  trimm whitespace from error message, removed long list of expected tokens

22/11/2010
- bugfix on template inheritance when an {extends} tag was inserted by a prefilter
- added error message for illegal variable file attributes at {extends...} tags

===== Smarty 3.0.5  =====


19/11/2010
- bugfix on block plugins with modifiers

18/11/2010
- change on handling of unassigned template variable -- default will drop E_NOTICE
- bugfix on Smarty2 wrapper load_filter() did not work

17/11/2010
- bugfix on {call} with variable function name
- bugfix on {block} if name did contain '-'
- bugfix in function.fetch.php , referece to undefined $smarty

16/11/2010
- bugfix whitespace in front of "<?php" in smarty_internal_compile_private_block_plugin.php
- bugfix {$smarty.now} did compile incorrectly
- bugfix on reset(),end(),next(),prev(),current() within templates
- bugfix on default parameter for {function}

15/11/2010
- bugfix when using {$smarty.session} as object
- bugfix scoping problem on $smarty object passed to filters
- bugfix captured content could not be accessed globally
- bugfix Smarty2 wrapper functions could not be call from within plugins

===== Smarty 3.0.4  =====

14/11/2010
- bugfix isset() did not allow multiple parameter
- improvment of some error messages
- bugfix html_image did use removed property $request_use_auto_globals
- small performace patch in Smarty class

13/11/2010
- bugfix  overloading problem when $smarty->fetch()/display() have been used in plugins
				(introduced with 3.0.2)
- code cleanup
								
===== Smarty 3.0.3  =====

13/11/2010
- bugfix on {debug}
- reverted location of loadPlugin() to Smarty class
- fixed comments in plugins
- fixed internal_config (removed unwanted code line)
- improvement  remove last linebreak from {function} definition

===== Smarty 3.0.2  =====

12/11/2010
- reactivated $error_reporting property handling
- fixed typo in compile_continue
- fixed security in {fetch} plugin
- changed back plugin parameters to two. second is template object 
  with transparent access to Smarty object
- fixed {config_load} scoping form compile time to run time

===== Smarty 3.0.0  =====



11/11/2010
- major update including some API changes

10/11/2010
- observe compile_id also for config files

09/11/2010
-bugfix on  complex expressions as start value for {for} tag
request_use_auto_globals
04/11/2010
- bugfix do not allow access of dynamic and private object members of assigned objects when
  security is enabled.

01/11/2010
- bugfix related to E_NOTICE change.  {if empty($foo)} did fail when $foo contained a string 

28/10/2010
- bugfix on compiling modifiers within $smarty special vars like {$smarty.post.{$foo|lower}}

27/10/2010
- bugfix default parameter values did not work for template functions included with {include}

25/10/2010
- bugfix for E_NOTICE change, array elements did not work as modifier parameter

20/10/2010
- bugfix for the E_NOTICE change

19/10/2010
- change Smarty does no longer mask out E_NOTICE by default during template processing

13/10/2010
- bugfix removed ambiguity between ternary and stream variable in template syntax
- bugfix use caching properties of template instead of smarty object when compiling child {block}
- bugfix {*block}...{/block*} did throw an exception in template inheritance
- bugfix on template inheritance using nested eval or string resource in {extends} tags
- bugfix on output buffer handling in isCached() method

=====  RC4 =====

01/10/2010
- added {break} and {continue} tags for flow control of {foreach},{section},{for} and {while} loops
- change of 'string' resource. It's no longer evaluated and compiled files are now stored
- new 'eval' resource which evaluates a template without saving the compiled file
- change in isCached() method to allow multiple calls for the same template

25/09/2010
- bugfix on some compiling modifiers

24/09/2010
- bugfix merge_compiled_includes flag was not restored correctly in {block} tag

22/09/2010
- bugfix on default modifier

18/09/2010
- bugfix untility compileAllConfig() did not create sha1 code for compiled template file names if template_dir was defined with no trailing DS
- bugfix on templateExists() for extends resource

17/09/2010
- bugfix {$smarty.template} and {$smarty.current_dir} did not compile correctly within {block} tags
- bugfix corrected error message on missing template files in extends resource
- bugfix untility compileAllTemplates() did not create sha1 code for compiled template file names if template_dir was defined with no trailing DS

16/09/2010
- bugfix when a doublequoted modifier parameter did contain Smarty tags and ':'

15/09/2010
- bugfix resolving conflict between '<%'/'%>' as custom Smarty delimiter and ASP tags
- use ucfirst for resource name on internal resource class names

12/09/2010
- bugfix for change of 08/09/2010 (final {block} tags in subtemplates did not produce correct results)

10/09/2010
- bugfix for change of 08/09/2010 (final {block} tags in subtemplates did not produce correct results)

08/09/2010
- allow multiple template inheritance branches starting in subtemplates

07/09/2010
- bugfix {counter} and {cycle} plugin assigned result to smarty variable not in local(template) scope
- bugfix templates containing just {strip} {/strip} tags did produce an error


23/08/2010
- fixed E_STRICT errors for uninitialized variables

22/08/2010
- added attribute cache_id to {include} tag

13/08/2010
- remove exception_handler property from Smarty class
- added Smarty's own exceptions SmartyException and SmartyCompilerException

09/08/2010
- bugfix on modifier with doublequoted strings as parameter containing embedded tags

06/08/2010
- bugfix when cascading some modifier like |strip|strip_tags modifier

05/08/2010
- added plugin type modifiercompiler to produce compiled modifier code
- changed standard modifier plugins to the compiling versions whenever possible
- bugfix in nocache sections {include} must not cache the subtemplate

02/08/2010
- bugfix strip did not work correctly in conjunction with comment lines

31/07/2010
- bugfix on nocache attribute at {assign} and {append}

30/07/2010
- bugfix passing scope attributes in doublequoted strings did not work at {include} {assign} and {append}

25/07/2010
- another bugfix of change from 23/07/2010 when compiling modifier

24/07/2010
- bugfix of change from 23/07/2010 when compiling modifier

23/07/2010
- changed execution order. A variable filter does now run before modifiers on output of variables
- bugfix use always { and } as delimiter for debug.tpl


22/07/2010
- bugfix in templateExists() method

20/07/2010
- fixed handling of { strip } tag with whitespaces

15/07/2010
- bufix  {$smarty.template} does include now the relative path, not just filename

=====  RC3 =====




15/07/2010
- make the date_format modifier work also on objects of the DateTime class
- implementation of parsetrees in the parser to close security holes and remove unwanted empty line in HTML output

08/07/2010
- bugfix on assigning multidimensional arrays within templates
- corrected bugfix for truncate modifier

07/07/2010
- bugfix the truncate modifier needs to check if the string is utf-8 encoded or not
- bugfix support of script files relative to trusted_dir

06/07/2010
- create exception on recursive {extends} calls
- fixed reported line number at "unexpected closing tag " exception
- bugfix on escape:'mail' modifier
- drop exception if 'item' variable is equal 'from' variable in {foreach} tag

01/07/2010
- removed call_user_func_array calls for optimization of compiled code when using registered modifiers and plugins

25/06/2010
- bugfix escaping " when block tags are used within doublequoted strings

24/06/2010
- replace internal get_time() calls with standard PHP5 microtime(true) calls in Smarty_Internal_Utility
- added $smarty->register->templateClass() and $smarty->unregister->templateClass() methods for supporting static classes with namespace


22/06/2010
- allow spaces between typecast and value in template syntax
- bugfix get correct count of traversables in {foreach} tag

21/06/2010
- removed use of PHP shortags SMARTY_PHP_PASSTHRU mode
- improved speed of cache->clear() when a compile_id was specified and use_sub_dirs is true 

20/06/2010
- replace internal get_time() calls with standard PHP5 microtime(true) calls
- closed security hole when php.ini asp_tags = on

18/06/2010
- added __toString method to the Smarty_Variable class


14/06/2010
- make handling of Smarty comments followed by newline BC to Smarty2


=====  RC2 =====



13/06/2010
- bugfix Smarty3 did not handle hexadecimals like 0x0F as numerical value
- bugifx Smarty3 did not accept numerical constants like .1 or 2. (without a leading or trailing digit)

11/06/2010
- bugfix the lexer did fail on larger {literal} ... {/literal} sections

03/06/2010
- bugfix on calling template functions like Smarty tags

01/06/2010
- bugfix on template functions used with template inheritance
- removed /* vim: set expandtab: */ comments
- bugfix of auto literal problem introduce with fix of 31/05/2010

31/05/2010
- bugfix the parser did not allow some smarty variables with special name like $for, $if, $else and others.

27/05/2010
- bugfix on object chaining using variable properties
- make scope of {counter} and {cycle} tags again global as in Smarty2

26/05/2010
- bugfix removed decrepated register_resource call in smarty_internal_template.php

25/05/2010
- rewrite of template function handling to improve speed
- bugfix on file dependency when merge_compiled_includes = true


16/05/2010
- bugfix when passing parameter with numeric name like {foo 1='bar' 2='blar'}

14/05/2010
- bugfix compile new config files if compile_check and force_compile = false
- added variable static classes names to template syntax

11/05/2010
- bugfix  make sure that the cache resource is loaded in all conditions when template methods getCached... are called externally
- reverted the change 0f 30/04/2010. With the exception of forward references template functions can be again called by a standard tag.

10/05/2010
- bugfix on {foreach} and {for} optimizations of 27/04/2010 

09/05/2010
- update of template and config file parser because of minor parser generator bugs 

07/05/2010
- bugfix on {insert} 

06/05/2010
- bugfix when merging compiled templates and objects are passed as parameter of the {include} tag

05/05/2010
- bugfix on {insert} to cache parameter
- implementation of $smarty->default_modifiers as in Smarty2
- bugfix on getTemplateVars method 

01/05/2010
- bugfix on handling of variable method names at object chaning

30/04/2010
- bugfix when comparing timestamps in sysplugins/smarty_internal_config.php
- work around of a substr_compare bug in older PHP5 versions
- bugfix on template inheritance for tag names starting with "block"
- bugfix on {function} tag with name attribute in doublequoted strings
- fix to make calling of template functions unambiguously by madatory usage of the {call} tag

=====  RC1 =====

27/04/2010
- change default of $debugging_ctrl to 'NONE'
- optimization of compiled code of {foreach} and {for} loops
- change of compiler for config variables

27/04/2010
- bugfix in $smarty->cache->clear() method. (do not cache template object)


17/04/2010
- security fix in {math} plugin


12/04/2010
- bugfix in smarty_internal_templatecompilerbase (overloaded property)
- removed parser restrictions in using true,false and null as ID

07/04/2010
- bugfix typo in smarty_internal_templatecompilerbase 

31/03/2010
- compile locking by touching old compiled files to avoid concurrent compilations

29/03/2010
- bugfix allow array definitions as modifier parameter
- bugfix observe compile_check property when loading config files
- added the template object as third filter parameter

25/03/2010
- change of utility->compileAllTemplates() log messages
- bugfix on nocache code in {function} tags 
- new method utility->compileAllConfig() to compile all config files

24/03/2010
- bugfix on register->modifier() error messages

23/03/2010
- bugfix on template inheritance when calling multiple child/parent relations
- bugfix on caching mode SMARTY_CACHING_LIFETIME_SAVED and cache_lifetime = 0

22/03/2010
- bugfix make directory separator operating system independend in compileAllTemplates()

21/03/2010
- removed unused code in compileAllTemplates()

19/03/2010
- bugfix for multiple {/block} tags on same line

17/03/2010
- bugfix make $smarty->cache->clear() function independent from caching status

16/03/2010
- bugfix on assign attribute at registered template objects
- make handling of modifiers on expression BC to Smarty2
 
15/03/2010
- bugfix on block plugin calls

11/03/2010
- changed parsing of <?php and ?> back to Smarty2 behaviour

08/03/2010
- bugfix on uninitialized properties in smarty_internal_template
- bugfix on $smarty->disableSecurity()

04/03/2010
- bugfix allow uppercase chars in registered resource names
- bugfix on accessing chained objects of static classes

01/03/2010
- bugfix on nocache code in {block} tags if child template was included by {include}

27/02/2010
- allow block tags inside double quoted string 

26/02/2010
- cache modified check implemented
- support of access to a class constant from an object (since PHP 5.3)

24/02/2010
- bugfix on expressions in doublequoted string enclosed in backticks
- added security property $static_classes for static class security

18/02/2010
- bugfix on parsing Smarty tags inside <?xml ... ?>
- bugfix on truncate modifier

17/02/2010
- removed restriction that modifiers did require surrounding parenthesis in some cases
- added {$smarty.block.child} special variable for template inheritance

16/02/2010
- bugfix on <?xml ... ?> tags for all php_handling modes
- bugfix on parameter of variablefilter.htmlspecialchars.php plugin

14/02/2010
- added missing _plugins property in smarty.class.php
- bugfix $smarty.const... inside doublequoted strings and backticks was compiled into wrong PHP code

12/02/2010
- bugfix on nested {block} tags
- changed Smarty special variable $smarty.parent to $smarty.block.parent
- added support of nested {bock} tags

10/02/2010
- avoid possible notice on $smarty->cache->clear(...), $smarty->clear_cache(....)
- allow Smarty tags inside <? ... ?> tags in SMARTY_PHP_QUOTE and SMARTY_PHP_PASSTHRU mode
- bugfix at new "for" syntax like {for $x=1 to 10 step 2}

09/02/2010
- added $smarty->_tag_stack for tracing block tag hierarchy

08/02/2010
- bugfix  use template fullpath at §smarty->cache->clear(...), $smarty->clear_cache(....)
- bugfix of cache filename on extended templates when force_compile=true

07/02/2010
- bugfix on changes of 05/02/2010
- preserve line endings type form template source
- API changes (see README file)

05/02/2010
- bugfix on modifier and block plugins with same name

02/02/2010
- retaining newlines at registered functions and function plugins

01/25/2010
- bugfix cache resource was not loaded when caching was globally off but enabled at a template object
- added test that $_SERVER['SCRIPT_NAME'] does exist in Smarty.class.php

01/22/2010
- new method $smarty->createData([$parent]) for creating a data object (required for bugfixes below)
- bugfix config_load() method now works also on a data object
- bugfix get_config_vars() method now works also on a data and template objects
- bugfix clear_config() method now works also on a data and template objects

01/19/2010
- bugfix on plugins if same plugin was called from a nocache section first and later from a cached section


###beta 7###


01/17/2010
- bugfix on $smarty.const... in double quoted strings

01/16/2010
- internal change of config file lexer/parser on handling of section names
- bugfix on registered objects (format parameter of register_object was not handled correctly)

01/14/2010
- bugfix on backslash within single quoted strings
- bugfix allow absolute filepath for config files
- bugfix on special Smarty variable $smarty.cookies
- revert handling of newline on no output tags like {if...} 
- allow special characters in config file section names for Smarty2 BC

01/13/2010
- bugfix on {if} tags 

01/12/2010
- changed back modifier handling in parser. Some restrictions still apply:
    if modifiers are used in side {if...} expression or in mathematical expressions 
    parentheses must be used.
- bugfix the {function..} tag did not accept the name attribute in double quotes
- closed possible security hole at <?php ... ?> tags
- bugfix of config file parser on large config files


###beta 6####

01/11/2010
- added \n to the compiled code of the {if},{else},{elseif},{/if} tags to get output of newlines as expected by the template source
- added missing support of insert plugins
- added optional nocache attribute to {block} tags in parent template
- updated <?php...?> handling supporting now heredocs and newdocs. (thanks to Thue Jnaus Kristensen)

01/09/2010
- bugfix on nocache {block} tags in parent templates

01/08/2010
- bugfix on variable filters. filter/nofilter attributes did not work on output statements

01/07/2010
- bugfix on file dependency at template inheritance
- bugfix on nocache code at template inheritance

01/06/2010
- fixed typo in smarty_internal_resource_registered
- bugfix for custom delimiter at extends resource and {extends} tag

01/05/2010
- bugfix sha1() calculations at extends resource and some general improvments on sha1() handling 


01/03/2010
- internal change on building cache files

01/02/2010
- update cached_timestamp at the template object after cache file is written to avoid possible side effects
- use internally always SMARTY_CACHING_LIFETIME_* constants

01/01/2010
- bugfix for obtaining plugins which must be included (related to change of 12/30/2009)
- bugfix for {php} tag (trow an exception if allow_php_tag = false)

12/31/2009
- optimization of generated code for doublequoted strings containing variables
- rewrite of {function} tag handling
  - can now be declared in an external subtemplate
  - can contain nocache sections (nocache_hash handling)
  - can be called in noccache sections (nocache_hash handling)
  - new {call..} tag to call template functions with a variable name {call name=$foo}
- fixed nocache_hash handling in merged compiled templates

12/30/2009
- bugfix for plugins defined in the script as smarty_function_foo

12/29/2009
- use sha1() for filepath encoding
- updates on nocache_hash handling
- internal change on merging some data
- fixed cache filename for custom resources 

12/28/2009
- update for security fixes
- make modifier plugins always trusted
- fixed bug loading modifiers in child template at template inheritance

12/27/2009
--- this is a major update with a couple of internal changes ---
- new config file lexer/parser (thanks to Thue Jnaus Kristensen)
- template lexer/parser fixes for PHP and {literal} handing (thanks to Thue Jnaus Kristensen)
- fix on registered plugins with different type but same name
- rewrite of plugin handling (optimized execution speed)
- closed a security hole regarding PHP code injection into cache files
- fixed bug in clear cache handling
- Renamed a couple of internal classes
- code cleanup for merging compiled templates
- couple of runtime optimizations (still not all done)
- update of getCachedTimestamp()
- fixed bug on modifier plugins at nocache output

12/19/2009
- bugfix on comment lines in config files

12/17/2009
- bugfix of parent/global variable update at included/merged subtemplates
- encode final template filepath into filename of compiled and cached files
- fixed {strip} handling in auto literals

12/16/2009
- update of changelog
- added {include file='foo.tpl' inline}  inline option to merge compiled code of subtemplate into the calling template

12/14/2009
- fixed sideefect of last modification (objects in array index did not work anymore)

12/13/2009
- allow boolean negation ("!") as operator on variables outside {if} tag

12/12/2009
- bugfix on single quotes inside {function} tag
- fix short append/prepend attributes in {block} tags

12/11/2009
- bugfix on clear_compiled_tpl (avoid possible warning)

12/10/2009
- bugfix on {function} tags and template inheritance

12/05/2009
- fixed problem when a cached file was fetched several times
- removed unneeded lexer code

12/04/2009
- added max attribute to for loop
- added security mode allow_super_globals

12/03/2009
- template inheritance: child templates can now call functions defined by the {function} tag in the parent template
- added {for $foo = 1 to 5 step 2}  syntax
- bugfix for {$foo.$x.$y.$z}

12/01/2009
- fixed parsing of names of special formated tags like if,elseif,while,for,foreach
- removed direct access to constants in templates because of some syntax problems
- removed cache resource plugin for mysql from the distribution
- replaced most hard errors (exceptions) by softerrors(trigger_error) in plugins
- use $template_class property for template class name when compiling {include},{eval} and {extends} tags

11/30/2009
- map 'true' to SMARTY_CACHING_LIFETIME_CURRENT for the $smarty->caching parameter
- allow {function} tags within {block} tags

11/28/2009
- ignore compile_id at debug template
- added direct access to constants in templates
- some lexer/parser optimizations

11/27/2009
- added cache resource MYSQL plugin

11/26/2009
- bugfix on nested doublequoted strings
- correct line number on unknown tag error message
- changed {include} compiled code
- fix on checking dynamic varibales with error_unassigned = true

11/25/2009
- allow the following writing for boolean: true, TRUE, True, false, FALSE, False
- {strip} tag functionality rewritten

11/24/2009
- bugfix for $smarty->config_overwrite = false

11/23/2009
- suppress warnings on unlink caused by race conditions
- correct line number on unknown tag error message

------- beta 5
11/23/2009
- fixed configfile parser for text starting with a numeric char
- the default_template_handler_func may now return a filepath to a template source

11/20/2009
- bugfix for empty config files
- convert timestamps of registered resources to integer

11/19/2009
- compiled templates are no longer touched with the filemtime of template source

11/18/2009
- allow integer as attribute name in plugin calls

------- beta 4
11/18/2009
- observe umask settings when setting file permissions
- avoide unneeded cache file creation for subtemplates which did occur in some situations
- make $smarty->_current_file available during compilation for Smarty2 BC

11/17/2009
- sanitize compile_id and cache_id (replace illegal chars with _)
- use _dir_perms and _file_perms properties at file creation
- new constant SMARTY_RESOURCE_DATE_FORMAT (default '%b %e, %Y') which is used as default format in modifier date_format
- added {foreach $array as $key=>$value} syntax
- renamed extend tag and resource to extends: {extends file='foo.tol'} , $smarty->display('extends:foo.tpl|bar.tpl);
- bugfix cycle plugin

11/15/2009
- lexer/parser optimizations on quoted strings

11/14/2009
- bugfix on merging compiled templates when source files got removed or renamed.
- bugfix modifiers on registered object tags
- fixed locaion where outputfilters are running
- fixed config file definitions at EOF
- fix on merging compiled templates with nocache sections in nocache includes
- parser could run into a PHP error on wrong file attribute

11/12/2009
- fixed variable filenames in {include_php} and {insert}
- added scope to Smarty variables in the {block} tag compiler
- fix on nocache code in child {block} tags

11/11/2009
- fixed {foreachelse}, {forelse}, {sectionelse} compiled code at nocache variables
- removed checking for reserved variables
- changed debugging handling

11/10/2009
- fixed preg_qoute on delimiters

11/09/2009
- lexer/parser bugfix 
- new SMARTY_SPL_AUTOLOAD constant to control the autoloader option
- bugfix for {function} block tags in included templates

11/08/2009
- fixed alphanumeric array index 
- bugfix on complex double quoted strings

11/05/2009
- config_load method can now be called on data and template objects

11/04/2009
- added typecasting support for template variables
- bugfix on complex indexed special Smarty variables

11/03/2009
- fixed parser error on objects with special smarty vars
- fixed file dependency for {incude} inside {block} tag
- fixed not compiling on non existing compiled templates when compile_check = false
- renamed function names of autoloaded Smarty methods to Smarty_Method_....
- new security_class property (default is Smarty_Security)

11/02/2009
- added neq,lte,gte,mod as aliases to if conditions 
- throw exception on illegal Smarty() constructor calls

10/31/2009
- change of filenames in sysplugins folder for internal spl_autoload function
- lexer/parser changed for increased compilation speed

10/27/2009
- fixed missing quotes in include_php.php

10/27/2009
- fixed typo in method.register_resource
- pass {} through as literal

10/26/2009
- merge only compiled subtemplates into the compiled code of the main template

10/24/2009
- fixed nocache vars at internal block tags
- fixed merging of recursive includes

10/23/2009
- fixed nocache var problem

10/22/2009
- fix trimwhitespace outputfilter parameter

10/21/2009
- added {$foo++}{$foo--} syntax
- buxfix changed PHP "if (..):" to "if (..){" because of possible bad code when concenating PHP tags
- autoload Smarty internal classes
- fixed file dependency for config files 
- some code optimizations
- fixed function definitions on some autoloaded methods
- fixed nocache variable inside if condition of {if} tag

10/20/2009
- check at compile time for variable filter to improve rendering speed if no filter is used
- fixed bug at combination of {elseif} tag and {...} in double quoted strings of static class parameter

10/19/2009
- fixed compiled template merging on variable double quoted strings as name
- fixed bug in caching mode 2 and cache_lifetime -1 
- fixed modifier support on block tags

10/17/2009
- remove ?>\n<?php and ?><?php sequences from compiled template

10/15/2009
- buxfix on assigning array elements inside templates
- parser bugfix on array access

10/15/2009
- allow bit operator '&' inside {if} tag
- implementation of ternary operator

10/13/2009
- do not recompile evaluated templates if reused just with other data
- recompile config files when config properties did change
- some lexer/parser otimizations

10/11/2009
- allow {block} tags inside included templates
- bugfix for resource plugins in Smarty2 format
- some optimizations of internal.template.php

10/11/2009
- fixed bug when template with same name is used with different data objects
- fixed bug with double quoted name attribute at {insert} tag
- reenabled assign_by_ref and append_by_ref methods

10/07/2009
- removed block nesting checks for {capture}

10/05/2009
- added support of "isinstance" to {if} tag

10/03/2009
- internal changes to improve performance
- fix registering of filters for classes

10/01/2009
- removed default timezone setting
- reactivated PHP resource for simple PHP templates. Must set allow_php_templates = true to enable
- {PHP} tag can be enabled by allow_php_tag = true

09/30/2009
- fixed handling template_exits method for all resource types
- bugfix for other cache resources than file
- the methods assign_by_ref is now wrapped to assign, append_by_ref to append
- allow arrays of variables pass in display, fetch and createTemplate calls
  $data = array('foo'=>'bar','foo2'=>'blar');
  $smarty->display('my.tpl',$data);

09/29/2009
- changed {php} tag handling
- removed support of Smarty::instance()
- removed support of PHP resource type
- improved execution speed of {foreach} tags
- fixed bug in {section} tag

09/23/2009
- improvements and bugfix on {include} tag handling
NOTICE: existing compiled template and cache files must be deleted

09/19/2009
- replace internal "eval()" calls by "include" during rendering process
- speed improvment for templates which have included subtemplates
    the compiled code of included templates is merged into the compiled code of the parent template
- added logical operator "xor" for {if} tag
- changed parameter ordering for Smarty2 BC
    fetch($template, $cache_id = null, $compile_id = null, $parent = null)
    display($template, $cache_id = null, $compile_id = null, $parent = null)
    createTemplate($template, $cache_id = null, $compile_id = null, $parent = null)
- property resource_char_set is now replaced by constant SMARTY_RESOURCE_CHAR_SET
- fixed handling of classes in registered blocks
- speed improvement of lexer on text sections

09/01/2009
- dropped nl2br as plugin
- added '<>' as comparission operator in {if} tags
- cached caching_lifetime property to cache_liftime for backward compatibility with Smarty2.
  {include} optional attribute is also now cache_lifetime
- fixed trigger_error method (moved into Smarty class)
- version is now  Beta!!!


08/30/2009
- some speed optimizations on loading internal plugins


08/29/2009
- implemented caching of registered Resources
- new property 'auto_literal'. if true(default)  '{ ' and ' }' interpreted as literal, not as Smarty delimiter


08/28/2009
- Fix on line breaks inside {if} tags

08/26/2009
- implemented registered resources as in Smarty2. NOTE: caching does not work yet
- new property 'force_cache'. if true it forces the creation of a new cache file
- fixed modifiers on arrays
- some speed optimization on loading internal classes


08/24/2009
- fixed typo in lexer definition for '!==' operator
- bugfix - the ouput of plugins was not cached
- added global variable SCRIPT_NAME

08/21/2009
- fixed problems whitespace in conjuction with custom delimiters
- Smarty tags can now be used as value anywhere

08/18/2009
- definition of template class name moded in internal.templatebase.php
- whitespace parser changes

08/12/2009
- fixed parser problems

08/11/2009
- fixed parser problems with custom delimiter

08/10/2009
- update of mb support in plugins


08/09/2009
- fixed problems with doublequoted strings at name attribute of {block} tag
- bugfix at scope attribute of {append} tag

08/08/2009
- removed all internal calls of Smarty::instance()
- fixed code in double quoted strings

08/05/2009
- bugfix mb_string support
- bugfix of \n.\t etc in double quoted strings

07/29/2009
- added syntax for variable config vars  like  #$foo#

07/28/2009
- fixed parsing of $smarty.session vars containing objects

07/22/2009
- fix of "$" handling in double quoted strings

07/21/2009
- fix that {$smarty.current_dir} return correct value within {block} tags.

07/20/2009
- drop error message on unmatched {block} {/block} pairs

07/01/2009
- fixed smarty_function_html_options call in plugin function.html_select_date.php (missing ,)

06/24/2009
- fixed smarty_function_html_options call in plugin function.html_select_date.php

06/22/2009
- fix on \n and spaces inside smarty tags
- removed request_use_auto_globals propert as it is no longer needed because Smarty 3 will always run under PHP 5


06/18/2009
- fixed compilation of block plugins when caching enabled
- added $smarty.current_dir  which returns the current working directory

06/14/2009
- fixed array access on super globals
- allow smarty tags within xml tags

06/13/2009
- bugfix at extend resource: create unique files for compiled template and cache for each combination of template files
- update extend resource to handle appen and prepend block attributes
- instantiate classes of plugins instead of calling them static

06/03/2009
- fixed repeat at block plugins

05/25/2009
- fixed problem with caching of compiler plugins

05/14/2009
- fixed directory separator handling

05/09/2009
- syntax change for stream variables
- fixed bug when using absolute template filepath and caching

05/08/2009
- fixed bug of {nocache}  tag in included templates

05/06/2009
- allow that plugins_dir folder names can end without directory separator

05/05/2009
- fixed E_STRICT incompabilities
- {function} tag bug fix 
- security policy definitions have been moved from plugins folder to file Security.class.php in libs folder
- added allow_super_global configuration to security

04/30/2009
- functions defined with the {function} tag now always have global scope

04/29/2009
- fixed problem with directory setter methods
- allow that cache_dir can end without directory separator

04/28/2009
- the {function} tag can no longer overwrite standard smarty tags
- inherit functions defined by the {fuction} tag into subtemplates
- added {while <statement>} sytax to while tag

04/26/2009
- added trusted stream checking to security
- internal changes at file dependency check for caching

04/24/2009
- changed name of {template} tag to {function}
- added new {template} tag

04/23/2009
- fixed access of special smarty variables from included template

04/22/2009
- unified template stream syntax with standard Smarty resource syntax  $smarty->display('mystream:mytemplate')

04/21/2009
- change of new style syntax for forach. Now:  {foreach $array as $var}  like in PHP

04/20/2009
- fixed "$foo.bar  ..." variable replacement in double quoted strings
- fixed error in {include} tag with variable file attribute

04/18/2009
- added stream resources  ($smarty->display('mystream://mytemplate'))
- added stream variables  {$mystream:myvar}

04/14/2009
- fixed compile_id handling on {include} tags
- fixed append/prepend attributes in {block} tag
- added  {if  'expression' is in 'array'}  syntax
- use crc32 as hash for compiled config files.

04/13/2009
- fixed scope problem with parent variables when appending variables within templates.
- fixed code for {block} without childs (possible sources for notice errors removed)

04/12/2009
- added append and prepend attribute to {block} tag

04/11/2009
- fixed variables in 'file' attribute of {extend} tag
- fixed problems in modifiers (if mb string functions not present)

04/10/2009
- check if mb string functions available otherwise fallback to normal string functions
- added global variable scope SMARTY_GLOBAL_SCOPE 
- enable 'variable' filter by default
- fixed {$smarty.block.parent.foo} 
- implementation of a 'variable' filter as replacement for default modifier

04/09/2009
- fixed execution of filters defined by classes
- compile the always the content of {block} tags to make shure that the filters are running over it
- syntax corrections on variable object property
- syntax corrections on array access in dot syntax

04/08/2009
- allow variable object property

04/07/2009
- changed variable scopes to SMARTY_LOCAL_SCOPE, SMARTY_PARENT_SCOPE, SMARTY_ROOT_SCOPE to avoid possible conflicts with user constants
- Smarty variable global attribute replaced with scope attribute

04/06/2009
- variable scopes LOCAL_SCOPE, PARENT_SCOPE, ROOT_SCOPE
- more getter/setter methods

04/05/2009
- replaced new array looping syntax {for $foo in $array} with {foreach $foo in $array} to avoid confusion
- added append array for short form of assign  {$foo[]='bar'} and allow assignments to nested arrays {$foo['bla']['blue']='bar'}

04/04/2009
- make output of template default handlers cachable and save compiled source
- some fixes on yesterdays update

04/03/2006
- added registerDefaultTemplateHandler method and functionallity
- added registerDefaultPluginHandler method and functionallity
- added {append} tag to extend Smarty array variabled

04/02/2009
- added setter/getter methods
- added $foo@first and $foo@last properties at {for} tag
- added $set_timezone (true/false) property to setup optionally the default time zone

03/31/2009
- bugfix smarty.class and internal.security_handler
- added compile_check configuration 
- added setter/getter methods

03/30/2009
- added all major setter/getter methods

03/28/2009
- {block} tags can be nested now
- md5 hash function replace with crc32 for speed optimization
- file order for exted resource inverted
- clear_compiled_tpl and clear_cache_all will not touch .svn folder any longer

03/27/2009
- added extend resource

03/26/2009
- fixed parser not to create error on `word` in double quoted strings
- allow PHP  array(...)
- implemented  $smarty.block.name.parent to access parent block content
- fixed smarty.class


03/23/2009
- fixed {foreachelse} and {forelse} tags

03/22/2009
- fixed possible sources for notice errors
- rearrange SVN into distribution and development folders

03/21/2009
- fixed exceptions in function plugins
- fixed notice error in Smarty.class.php
- allow chained objects to span multiple lines
- fixed error in modifiers 

03/20/2009
- moved /plugins folder into /libs folder
- added noprint modifier
- autoappend a directory separator if the xxxxx_dir definition have no trailing one

03/19/2009
- allow array definition as modifier parameter
- changed modifier to use multi byte string funktions. 

03/17/2009
- bugfix 

03/15/2009
- added {include_php} tag for BC
- removed @ error suppression 
- bugfix fetch did always repeat output of first call when calling same template several times
- PHPunit tests extended

03/13/2009
- changed block syntax to be Smarty like  {block:titel} -> {block name=titel}
- compiling of {block} and {extend} tags rewriten for better performance
- added special Smarty variable block  ($smarty.block.foo} returns the parent definition of block foo
- optimization of {block} tag compiled code.
- fixed problem with escaped double quotes in double quoted strings

03/12/2009
- added support of template inheritance by {extend } and {block } tags.
- bugfix comments within literals
- added scope attribuie to {include} tag

03/10/2009
- couple of bugfixes and improvements
- PHPunit tests extended

03/09/2009
- added support for global template vars.  {assign_global...}  $smarty->assign_global(...)
- added direct_access_security
- PHPunit tests extended
- added missing {if} tag conditions like "is div by" etc.

03/08/2009
- splitted up the Compiler class to make it easier to use a coustom compiler
- made default plugins_dir relative to Smarty root and not current working directory
- some changes to make the lexer parser better configurable
- implemented {section} tag for Smarty2 BC

03/07/2009
- fixed problem with comment tags
- fixed problem with #xxxx in double quoted string
- new {while} tag implemented
- made lexer and paser class configurable as $smarty property
- Smarty method get_template_vars implemented
- Smarty method get_registered_object implemented
- Smarty method trigger_error implemented
- PHPunit tests extended

03/06/2009
- final changes on config variable handling
- parser change - unquoted strings will by be converted into single quoted strings
- PHPunit tests extended
- some code cleanup
- fixed problem on catenate strings with expression
- update of count_words modifier
- bugfix on comment tags


03/05/2009
- bugfix on <?xml...> tag with caching enabled
- changes on exception handling (by Monte)

03/04/2009
- added support for config variables
- bugfix on <?xml...> tag

03/02/2009
- fixed unqouted strings within modifier parameter
- bugfix parsing of mofifier parameter

03/01/2009
- modifier chaining works now as in Smarty2

02/28/2009
- changed handling of unqouted strings

02/26/2009
- bugfix
- changed $smarty.capture.foo to be global for Smarty2 BC.

02/24/2009
- bugfix {php} {/php} tags for backward compatibility
- bugfix for expressions on arrays
- fixed usage of "null" value
- added $smarty.foreach.foo.first and $smarty.foreach.foo.last

02/06/2009
- bugfix for request variables without index  for example $smarty.get
- experimental solution for variable functions in static class

02/05/2009
- update of popup plugin
- added config variables to template parser (load config functions still missing)
- parser bugfix for empty quoted strings

02/03/2009
- allow array of objects as static class variabales.
- use htmlentities at source output at template errors.

02/02/2009
- changed search order on modifiers to look at plugins folder first
- parser bug fix for modifier on array elements  $foo.bar|modifier
- parser bug fix on single quoted srings
- internal: splitted up compiler plugin files 

02/01/2009
- allow method chaining on static classes
- special Smarty variables  $smarty.... implemented
- added {PHP} {/PHP} tags for backward compatibility

01/31/2009
- added {math} plugin for Smarty2 BC
- added template_exists method
- changed Smarty3 method enable_security() to enableSecurity() to follow camelCase standards

01/30/2009
- bugfix in single quoted strings
- changed syntax for variable property access from $foo:property to $foo@property because of ambiguous syntax at modifiers

01/29/2009
- syntax for array definition changed from (1,2,3) to [1,2,3] to remove ambiguous syntax
- allow  {for $foo in [1,2,3]} syntax
- bugfix in double quoted strings
- allow <?xml...?> tags in template even if short_tags are enabled

01/28/2009
- fixed '!==' if condition.

01/28/2009
- added support of {strip} {/strip} tag.

01/27/2009
- bug fix on backticks in double quoted strings at objects

01/25/2009
- Smarty2 modfiers added to SVN

01/25/2009
- bugfix allow arrays at object properties in Smarty syntax
- the template object is now passed as additional parameter at plugin calls
- clear_compiled_tpl method completed

01/20/2009
- access to class constants implemented  ( class::CONSTANT )
- access to static class variables implemented ( class::$variable )
- call of static class methods implemented ( class::method() )

01/16/2009
- reallow leading _ in variable names  {$_var}
- allow array of objects  {$array.index->method()} syntax
- finished work on clear_cache and clear_cache_all methods

01/11/2009
- added support of {literal} tag
- added support of {ldelim} and {rdelim} tags
- make code compatible to run with E_STRICT error setting

01/08/2009
- moved clear_assign and clear_all_assign to internal.templatebase.php
- added assign_by_ref, append and append_by_ref methods

01/02/2009
- added load_filter method
- fished work on filter handling
- optimization of plugin loading

12/30/2008
- added compiler support of registered object 
- added backtick support in doubled quoted strings for backward compatibility
- some minor bug fixes and improvments

12/23/2008
- fixed problem of not working "not" operator in if-expressions
- added handling of compiler function plugins
- finished work on (un)register_compiler_function method
- finished work on (un)register_modifier method
- plugin handling from plugins folder changed for modifier plugins
  deleted - internal.modifier.php
- added modifier chaining to parser 

12/17/2008
- finished (un)register_function method
- finished (un)register_block method
- added security checking for PHP functions in PHP templates
- plugin handling from plugins folder rewritten
  new - internal.plugin_handler.php
  deleted - internal.block.php
  deleted - internal.function.php
- removed plugin checking from security handler

12/16/2008

- new start of this change_log file<|MERGE_RESOLUTION|>--- conflicted
+++ resolved
@@ -1,8 +1,3 @@
-<<<<<<< HEAD
-
- ===== 3.1.20-dev ===== (xx.xx.2014)
- ===== 3.1.19 ===== (30.06.2014)
-=======
  ===== 3.1.21-dev ===== (xx.xx.2014)
  ===== 3.1.20 ===== (09.10.2014)
  08.10.2014
@@ -24,8 +19,7 @@
  04.07.2014
  - bugfix the bufix of 02.06.2014 broke correct handling of child templates with same name but different template folders in extends resource (issue 194 and topic 25099)
  
- ===== 3.1.19 ===== (06.30.2014)
->>>>>>> a1dac5a0
+ ===== 3.1.19 ===== (30.06.2014)
  20.06.2014
  - bugfix template variables could not be passed as parameter in {include} when the include was in a {nocache} section (topic 25131)
  
