<?php
/**
 * Smarty plugin
 *
 * @package Smarty
 * @subpackage PluginsModifier
 */
 
/**
 * Smarty truncate modifier plugin
 * 
 * Type:     modifier<br>
 * Name:     truncate<br>
 * Purpose:  Truncate a string to a certain length if necessary,
 *               optionally splitting in the middle of a word, and
 *               appending the $etc string or inserting $etc into the middle.
 * 
 * @link http://smarty.php.net/manual/en/language.modifier.truncate.php truncate (Smarty online manual)
 * @author Monte Ohrt <monte at ohrt dot com> 
 * @param string  $string      input string
 * @param integer $length      length of truncated text
 * @param string  $etc         end string
 * @param boolean $break_words truncate at word boundary
 * @param boolean $middle      truncate in the middle of text
 * @return string truncated string
 */
function smarty_modifier_truncate($string, $length = 80, $etc = '...', $break_words = false, $middle = false) {
    if ($length == 0)
        return '';

    if (Smarty::$_MBSTRING) {
        if (mb_strlen($string, Smarty::$_CHARSET) > $length) {
            $length -= min($length, mb_strlen($etc, Smarty::$_CHARSET));
            if (!$break_words && !$middle) {
<<<<<<< HEAD
                $string = preg_replace('/\s+?(\S+)?$/u', '', mb_substr($string, 0, $length + 1, Smarty::$_CHARSET));
=======
                $string = preg_replace('/\s+?(\S+)?$/' . SMARTY_PREG_MODIFIER, '', mb_substr($string, 0, $length + 1, SMARTY_RESOURCE_CHAR_SET));
>>>>>>> 75c27107
            } 
            if (!$middle) {
                return mb_substr($string, 0, $length, Smarty::$_CHARSET) . $etc;
            }
            return mb_substr($string, 0, $length / 2, Smarty::$_CHARSET) . $etc . mb_substr($string, - $length / 2, $length, Smarty::$_CHARSET);
        }
        return $string;
    }
    
    // no MBString fallback
    if (isset($string[$length])) {
        $length -= min($length, strlen($etc));
        if (!$break_words && !$middle) {
            $string = preg_replace('/\s+?(\S+)?$/', '', substr($string, 0, $length + 1));
        } 
        if (!$middle) {
            return substr($string, 0, $length) . $etc;
        }
        return substr($string, 0, $length / 2) . $etc . substr($string, - $length / 2);
    }
    return $string;
} 

?><|MERGE_RESOLUTION|>--- conflicted
+++ resolved
@@ -32,11 +32,7 @@
         if (mb_strlen($string, Smarty::$_CHARSET) > $length) {
             $length -= min($length, mb_strlen($etc, Smarty::$_CHARSET));
             if (!$break_words && !$middle) {
-<<<<<<< HEAD
-                $string = preg_replace('/\s+?(\S+)?$/u', '', mb_substr($string, 0, $length + 1, Smarty::$_CHARSET));
-=======
-                $string = preg_replace('/\s+?(\S+)?$/' . SMARTY_PREG_MODIFIER, '', mb_substr($string, 0, $length + 1, SMARTY_RESOURCE_CHAR_SET));
->>>>>>> 75c27107
+                $string = preg_replace('/\s+?(\S+)?$/' . Smarty::$_UTF8_MODIFIER, '', mb_substr($string, 0, $length + 1, Smarty::$_CHARSET));
             } 
             if (!$middle) {
                 return mb_substr($string, 0, $length, Smarty::$_CHARSET) . $etc;
