<?php
/**
 * Smarty shared plugin
 *
 * @package Smarty
 * @subpackage PluginsShared
 */

if(!function_exists('smarty_mb_wordwrap')) {

    /**
     * Wrap a string to a given number of characters
     *
     * @link http://php.net/manual/en/function.wordwrap.php for similarity
     * @param string  $str   the string to wrap
     * @param int     $width the width of the output
     * @param string  $break the character used to break the line
     * @param boolean $cut   ignored parameter, just for the sake of
     * @return string wrapped string
     * @author Rodney Rehm
     */
    function smarty_mb_wordwrap($str, $width=75, $break="\n", $cut=false)
    {
        // break words into tokens using white space as a delimiter
        $tokens = preg_split('!(\s)!S' . SMARTY_PREG_MODIFIER, $str, -1, PREG_SPLIT_NO_EMPTY + PREG_SPLIT_DELIM_CAPTURE);
        $length = 0;
        $t = '';
        $_previous = false;

        foreach ($tokens as $_token) {
            $token_length = mb_strlen($_token, Smarty::$_CHARSET);
            $_tokens = array($_token);
            if ($token_length > $width) {
                // remove last space
                $t = mb_substr($t, 0, -1, Smarty::$_CHARSET);
                $_previous = false;
                $length = 0;

                if ($cut) {
                    $_tokens = preg_split('!(.{' . $width . '})!S' . SMARTY_PREG_MODIFIER, $_token, -1, PREG_SPLIT_NO_EMPTY + PREG_SPLIT_DELIM_CAPTURE);
                    // broken words go on a new line
                    $t .= $break;
                }
            }

            foreach ($_tokens as $token) {
<<<<<<< HEAD
                $_space = !!preg_match('!^\s$!uS', $token);
                $token_length = mb_strlen($token, Smarty::$_CHARSET);
=======
                $_space = !!preg_match('!^\s$!S' . SMARTY_PREG_MODIFIER, $token);
                $token_length = mb_strlen($token, SMARTY_RESOURCE_CHAR_SET);
>>>>>>> 75c27107
                $length += $token_length;

                if ($length > $width) {
                    // remove space before inserted break
                    if ($_previous && $token_length < $width) {
                        $t = mb_substr($t, 0, -1, Smarty::$_CHARSET);
                    }

                    // add the break before the token
                    $t .= $break;
                    $length = $token_length;

                    // skip space after inserting a break
                    if ($_space) {
                        $length = 0;
                        continue;
                    }
                } else if ($token == "\n") {
                    // hard break must reset counters
                    $_previous = 0;
                    $length = 0;
                } else {
                    // remember if we had a space or not
                    $_previous = $_space;
                }
                // add the token
                $t .= $token;
            }
        }

        return $t;
    }

}
?><|MERGE_RESOLUTION|>--- conflicted
+++ resolved
@@ -22,7 +22,7 @@
     function smarty_mb_wordwrap($str, $width=75, $break="\n", $cut=false)
     {
         // break words into tokens using white space as a delimiter
-        $tokens = preg_split('!(\s)!S' . SMARTY_PREG_MODIFIER, $str, -1, PREG_SPLIT_NO_EMPTY + PREG_SPLIT_DELIM_CAPTURE);
+        $tokens = preg_split('!(\s)!S' . Smarty::$_UTF8_MODIFIER, $str, -1, PREG_SPLIT_NO_EMPTY + PREG_SPLIT_DELIM_CAPTURE);
         $length = 0;
         $t = '';
         $_previous = false;
@@ -37,20 +37,15 @@
                 $length = 0;
 
                 if ($cut) {
-                    $_tokens = preg_split('!(.{' . $width . '})!S' . SMARTY_PREG_MODIFIER, $_token, -1, PREG_SPLIT_NO_EMPTY + PREG_SPLIT_DELIM_CAPTURE);
+                    $_tokens = preg_split('!(.{' . $width . '})!S' . Smarty::$_UTF8_MODIFIER, $_token, -1, PREG_SPLIT_NO_EMPTY + PREG_SPLIT_DELIM_CAPTURE);
                     // broken words go on a new line
                     $t .= $break;
                 }
             }
 
             foreach ($_tokens as $token) {
-<<<<<<< HEAD
-                $_space = !!preg_match('!^\s$!uS', $token);
+                $_space = !!preg_match('!^\s$!S' . Smarty::$_UTF8_MODIFIER, $token);
                 $token_length = mb_strlen($token, Smarty::$_CHARSET);
-=======
-                $_space = !!preg_match('!^\s$!S' . SMARTY_PREG_MODIFIER, $token);
-                $token_length = mb_strlen($token, SMARTY_RESOURCE_CHAR_SET);
->>>>>>> 75c27107
                 $length += $token_length;
 
                 if ($length > $width) {
