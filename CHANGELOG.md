# Changelog
All notable changes to this project will be documented in this file.

The format is based on [Keep a Changelog](https://keepachangelog.com/en/1.0.0/),
and this project adheres to [Semantic Versioning](https://semver.org/spec/v2.0.0.html).

## [Unreleased]

<<<<<<< HEAD
### Fixed
-  PHP 8.1 deprecation notices in demo/plugins/cacheresource.pdo.php [#706](https://github.com/smarty-php/smarty/issues/706)
=======
## [4.1.0] - 2022-02-06
>>>>>>> f9034897

### Added
- PHP8.1 compatibility [#713](https://github.com/smarty-php/smarty/pull/713)

## [4.0.4] - 2022-01-18

### Fixed
- Fixed illegal characters bug in math function security check [#702](https://github.com/smarty-php/smarty/issues/702)

## [4.0.3] - 2022-01-10

### Security
- Prevent evasion of the `static_classes` security policy. This addresses CVE-2021-21408

## [4.0.2] - 2022-01-10

### Security
- Prevent arbitrary PHP code execution through maliciously crafted expression for the math function. This addresses CVE-2021-29454

## [4.0.1] - 2022-01-09

### Security
- Rewrote the mailto function to not use `eval` when encoding with javascript

## [4.0.0] - 2021-11-25

## [4.0.0-rc.0] - 2021-10-13

### Added
- You can now use `$smarty->muteUndefinedOrNullWarnings()` to activate convert warnings about undefined or null template vars to notices when running PHP8

### Changed
- Switch CI from Travis to Github CI
- Updated unit tests to avoid skipped and risky test warnings

### Removed
- Dropped support for PHP7.0 and below, so Smarty now requires PHP >=7.1
- Dropped support for php asp tags in templates (removed from php since php7.0)
- Dropped deprecated API calls that where only accessible through SmartyBC
- Dropped support for {php} and {include_php} tags and embedded PHP in templates. Embedded PHP will now be passed through as is.
- Removed all PHP_VERSION_ID and compare_version checks and conditional code blocks that are now no longer required
- Dropped deprecated SMARTY_RESOURCE_CHAR_SET and SMARTY_RESOURCE_DATE_FORMAT constants
- Dropped deprecated Smarty::muteExpectedErrors and Smarty::unmuteExpectedErrors API methods
- Dropped deprecated $smarty->getVariable() method. Use $smarty->getTemplateVars() instead.
- $smarty->registerResource() no longer accepts an array of callback functions

## [3.1.40] - 2021-10-13

### Changed
- modifier escape now triggers a E_USER_NOTICE when an unsupported escape type is used https://github.com/smarty-php/smarty/pull/649

### Security
- More advanced javascript escaping to handle https://html.spec.whatwg.org/multipage/scripting.html#restrictions-for-contents-of-script-elements thanks to m-haritonov

## [3.1.39] - 2021-02-17

### Security
- Prevent access to `$smarty.template_object` in sandbox mode. This addresses CVE-2021-26119.
- Fixed code injection vulnerability by using illegal function names in `{function name='blah'}{/function}`. This addresses CVE-2021-26120.

## [3.1.38] - 2021-01-08

### Fixed
- Smarty::SMARTY_VERSION wasn't updated https://github.com/smarty-php/smarty/issues/628

## [3.1.37] - 2021-01-07

### Changed
- Changed error handlers and handling of undefined constants for php8-compatibility (set $errcontext argument optional) https://github.com/smarty-php/smarty/issues/605
- Changed expected error levels in unit tests for php8-compatibility
- Travis unit tests now run for all php versions >= 5.3, including php8
- Travis runs on Xenial where possible

### Fixed
- PHP5.3 compatibility fixes
- Brought lexer source functionally up-to-date with compiled version

## [3.1.36] - 2020-04-14

### Fixed
 - Smarty::SMARTY_VERSION wasn't updated in v3.1.35 https://github.com/smarty-php/smarty/issues/584

## [3.1.35] - 2020-04-14
 - remove whitespaces after comments https://github.com/smarty-php/smarty/issues/447
 - fix foreachelse on arrayiterators https://github.com/smarty-php/smarty/issues/506
 - fix files contained in git export archive for package maintainers https://github.com/smarty-php/smarty/issues/325
 - throw SmartyException when setting caching attributes for cacheable plugin https://github.com/smarty-php/smarty/issues/457
 - fix errors that occured where isset was replaced with null check such as https://github.com/smarty-php/smarty/issues/453
 - unit tests are now in the repository

## 3.1.34 release - 05.11.2019
13.01.2020
 - fix typo in exception message (JercSi)
 - fix typehint warning with callable (bets4breakfast)
 - add travis badge and compatability info to readme (matks)
 - fix stdClass cast when compiling foreach (carpii)
 - fix wrong set/get methods for memcached (IT-Experte)
 - fix pborm assigning value to object variables in smarty_internal_compile_assign (Hunman)
 - exclude error_reporting.ini from git export (glensc)

## 3.1.34-dev-6 -
30.10.2018
 - bugfix a nested subblock in an inheritance child template was not replace by
   outer level block with same name in same child template https://github.com/smarty-php/smarty/issues/500

29.10.2018
 - bugfix Smarty::$php_handling == PHP_PASSTHRU (default) did eat the "\n" (newline) character if it did directly followed
   a PHP tag like "?>" or other https://github.com/smarty-php/smarty/issues/501

14.10.2018
 - bugfix autoloader exit shortcut https://github.com/smarty-php/smarty/issues/467

11.10.2018
 - bugfix {insert} not works when caching is enabled and included template is present
   https://github.com/smarty-php/smarty/issues/496
 - bugfix in date-format modifier; NULL at date string or default_date did not produce correct output
   https://github.com/smarty-php/smarty/pull/458

09.10.2018
 - bugfix fix of 26.8.2017 https://github.com/smarty-php/smarty/issues/327
   modifier is applied to sum expression https://github.com/smarty-php/smarty/issues/491
 - bugfix indexed arrays could not be defined "array(...)""

18.09.2018
  - bugfix large plain text template sections without a Smarty tag > 700kB could
    could fail in version 3.1.32 and 3.1.33 because PHP preg_match() restrictions
    https://github.com/smarty-php/smarty/issues/488

## 3.1.33 release - 12.09.2018
## 3.1.33-dev-12 -
03.09.2018
  - bugfix {foreach} using new style property access like {$item@property} on
    Smarty 2 style named foreach loop could produce errors https://github.com/smarty-php/smarty/issues/484

31.08.2018
  - bugfix some custom left and right delimiters like '{^' '^}' did not work
    https://github.com/smarty-php/smarty/issues/450 https://github.com/smarty-php/smarty/pull/482

  - reformating for PSR-2 coding standards https://github.com/smarty-php/smarty/pull/483

  - bugfix on Windows absolute filepathes did fail if the drive letter was followed by a linux DIRECTORY_SEPARATOR
    like C:/  at Smarty > 3.1.33-dev-5 https://github.com/smarty-php/smarty/issues/451

  - PSR-2 code style fixes for config and template file Lexer/Parser generated with
    the Smarty Lexer/Parser generator from https://github.com/smarty-php/smarty-lexer
    https://github.com/smarty-php/smarty/pull/483

26.08.2018
  - bugfix/enhancement {capture} allow variable as capture block name in Smarty special variable
    like $smarty.capture.$foo https://github.com/smarty-php/smarty/issues/478 https://github.com/smarty-php/smarty/pull/481

## 3.1.33-dev-6 -
19.08.2018
  - fix PSR-2 coding standards and PHPDoc blocks https://github.com/smarty-php/smarty/pull/452
    https://github.com/smarty-php/smarty/pull/475
    https://github.com/smarty-php/smarty/pull/473
  - bugfix PHP5.2 compatibility https://github.com/smarty-php/smarty/pull/472

## 3.1.33-dev-4 -
17.05.2018
 - bugfix strip-block produces different output in Smarty v3.1.32 https://github.com/smarty-php/smarty/issues/436
 - bugfix Smarty::compileAllTemplates ignores `$extension` parameter https://github.com/smarty-php/smarty/issues/437
   https://github.com/smarty-php/smarty/pull/438
 - improvement do not compute total property in {foreach} if not needed https://github.com/smarty-php/smarty/issues/443
 - bugfix  plugins may not be loaded when setMergeCompiledIncludes is true https://github.com/smarty-php/smarty/issues/435

26.04.2018
 - bugfix  regarding Security Vulnerability did not solve the problem under Linux.
   Security issue CVE-2018-16831

## 3.1.32 - (24.04.2018)
24.04.2018
 - bugfix  possible Security Vulnerability in Smarty_Security class.

26.03.2018
 - bugfix plugins may not be loaded if {function} or {block} tags are executed in nocache mode
   https://github.com/smarty-php/smarty/issues/371

26.03.2018
 - new feature {parent} =  {$smarty.block.parent} {child} =  {$smarty.block.child}

23.03.2018
 - bugfix preg_replace could fail on large content resulting in a blank page https://github.com/smarty-php/smarty/issues/417

21.03.2018
 - bugfix {$smarty.section...} used outside {section}{/section} showed incorrect values if {section}{/section} was called inside
   another loop https://github.com/smarty-php/smarty/issues/422
 - bugfix short form of {section} attributes did not work https://github.com/smarty-php/smarty/issues/428

17.03.2018
 - improvement Smarty::compileAllTemplates() exit with a non-zero status code if max errors is reached https://github.com/smarty-php/smarty/pull/402

16.03.2018
 - bugfix extends resource did not work with user defined left/right delimiter https://github.com/smarty-php/smarty/issues/419

22.11.2017
 - bugfix {break} and {continue} could fail if {foreach}{/foreach} did contain other
   looping tags like {for}, {section} and {while} https://github.com/smarty-php/smarty/issues/323

20.11.2017
  - bugfix rework of newline spacing between tag code and template text.
    now again identical with Smarty2 (forum topic 26878)
  - replacement of " by '

05.11.2017
  - lexer/parser optimization
  - code cleanup and optimizations
  - bugfix {$smarty.section.name.loop} used together with {$smarty.section.name.total} could produce
    wrong results (forum topic 27041)

26.10.2017
  - bugfix Smarty version was  not filled in header comment of compiled and cached  files
  - optimization replace internal Smarty::$ds property by DIRECTORY_SEPARATOR
  - deprecate functions Smarty::muteExpectedErrors() and Smarty::unmuteExpectedErrors()
    as Smarty does no longer use error suppression like @filemtime().
    for backward compatibility code is moved from Smarty class to an external class and still can be
    called.
  - correction of PHPDoc blocks
  - minor code cleanup

21.10.2017
  - bugfix custom delimiters could fail since modification of  version 3.1.32-dev-23
    https://github.com/smarty-php/smarty/issues/394

18.10.2017
  - bugfix fix implementation of unclosed block tag in double quoted string of 12.10.2017
    https://github.com/smarty-php/smarty/issues/396 https://github.com/smarty-php/smarty/issues/397
    https://github.com/smarty-php/smarty/issues/391 https://github.com/smarty-php/smarty/issues/392

12.10.2017
  - bugfix $smarty.block.child and $smarty.block.parent could not be used like any
    $smarty special variable https://github.com/smarty-php/smarty/issues/393
  - unclosed block tag in double quoted string must throw compiler exception.
     https://github.com/smarty-php/smarty/issues/391 https://github.com/smarty-php/smarty/issues/392

07.10.2017
  - bugfix modification of 9.8.2017 did fail on some recursive
    tag nesting. https://github.com/smarty-php/smarty/issues/389

26.8.2017
  - bugfix chained modifier failed when last modifier parameter is a signed value
    https://github.com/smarty-php/smarty/issues/327
  - bugfix templates filepath with multibyte characters did not work
    https://github.com/smarty-php/smarty/issues/385
  - bugfix {make_nocache} did display code if the template did not contain other nocache code
    https://github.com/smarty-php/smarty/issues/369

09.8.2017
  - improvement repeated delimiter like {{ and }} will be treated as literal
    https://groups.google.com/forum/#!topic/smarty-developers/h9r82Bx4KZw

05.8.2017
  - bugfix wordwrap modifier could fail if used in nocache code.
    converted plugin file shared.mb_wordwrap.php into modifier.mb_wordwrap.php
  - cleanup of _getSmartyObj()

31.7.2017
  - Call clearstatcache() after mkdir() failure https://github.com/smarty-php/smarty/pull/379

30.7.2017
  - rewrite mkdir() bugfix to retry automatically see https://github.com/smarty-php/smarty/pull/377
    https://github.com/smarty-php/smarty/pull/379

21.7.2017
  - security possible PHP code injection on custom resources at display() or fetch()
    calls if the resource does not sanitize the template name
  - bugfix fix 'mkdir(): File exists' error on create directory from parallel
    processes https://github.com/smarty-php/smarty/pull/377
  - bugfix solve preg_match() hhvm parameter problem https://github.com/smarty-php/smarty/pull/372

27.5.2017
  - bugfix change compiled code for registered function and modifiers to called as callable to allow closures
    https://github.com/smarty-php/smarty/pull/368, https://github.com/smarty-php/smarty/issues/273
  - bugfix https://github.com/smarty-php/smarty/pull/368 did break the default plugin handler
  - improvement replace phpversion() by PHP_VERSION constant.
    https://github.com/smarty-php/smarty/pull/363

21.5.2017
  - performance store flag for already required shared plugin functions in static variable or
    Smarty's $_cache to improve performance when plugins are often called
    https://github.com/smarty-php/smarty/commit/51e0d5cd405d764a4ea257d1bac1fb1205f74528#commitcomment-22280086
  - bugfix remove special treatment of classes implementing ArrayAccess in {foreach}
    https://github.com/smarty-php/smarty/issues/332
  - bugfix remove deleted files by clear_cache() and clear_compiled_template() from
    ACP cache if present, add some is_file() checks to avoid possible warnings on filemtime()
    caused by above functions.
    https://github.com/smarty-php/smarty/issues/341
  - bugfix version 3.1.31 did fail under PHP 5.2
    https://github.com/smarty-php/smarty/issues/365

19.5.2017
  - change properties $accessMap and $obsoleteProperties from private to protected
    https://github.com/smarty-php/smarty/issues/351
  - new feature The named capture buffers can now be accessed also as array
    See NEWS_FEATURES.txt https://github.com/smarty-php/smarty/issues/366
  - improvement check if ini_get() and ini_set() not disabled
    https://github.com/smarty-php/smarty/pull/362

24.4.2017
  - fix spelling https://github.com/smarty-php/smarty/commit/e3eda8a5f5653d8abb960eb1bc47e3eca679b1b4#commitcomment-21803095

17.4.2017
  - correct generated code on empty() and isset() call, observe change PHP behaviour since PHP 5.5
    https://github.com/smarty-php/smarty/issues/347

14.4.2017
  - merge pull requests https://github.com/smarty-php/smarty/pull/349, https://github.com/smarty-php/smarty/pull/322 and    https://github.com/smarty-php/smarty/pull/337 to fix spelling and annotation

13.4.2017
  - bugfix array_merge() parameter should be checked https://github.com/smarty-php/smarty/issues/350

## 3.1.31 - (14.12.2016)
  23.11.2016
   - move template object cache into static variables

  19.11.2016
  - bugfix inheritance root child templates containing nested {block}{/block} could call sub-bock content from parent
    template https://github.com/smarty-php/smarty/issues/317
  - change version checking

 11.11.2016
  - bugfix when Smarty is using a cached template object on Smarty::fetch() or Smarty::isCached() the inheritance data
    must be removed https://github.com/smarty-php/smarty/issues/312
  - smaller speed optimization

 08.11.2016
  - add bootstrap file to load and register Smarty_Autoloader. Change composer.json to make it known to composer

 07.11.2016
  - optimization of lexer speed https://github.com/smarty-php/smarty/issues/311

 27.10.2016
  - bugfix template function definitions array has not been cached between Smarty::fetch() and Smarty::display() calls
    https://github.com/smarty-php/smarty/issues/301

 23.10.2016
  - improvement/bugfix when Smarty::fetch() is called on a template object the inheritance and tplFunctions property
    should be copied to the called template object

 21.10.2016
  - bugfix for compile locking touched timestamp of old compiled file was not restored on compilation error https://github.com/smarty-php/smarty/issues/308

 20.10.2016
  - bugfix nocache code was not removed in cache file when subtemplate did contain PHP short tags in text but no other
    nocache code https://github.com/smarty-php/smarty/issues/300

 19.10.2016
  - bugfix {make_nocache $var} did fail when variable value did contain '\' https://github.com/smarty-php/smarty/issues/305
  - bugfix {make_nocache $var} remove spaces from variable value https://github.com/smarty-php/smarty/issues/304

 12.10.2016
  - bugfix {include} with template names including variable or constants could fail after bugfix from
     28.09.2016 https://github.com/smarty-php/smarty/issues/302

 08.10.2016
  - optimization move runtime extension for template functions into Smarty objects

 29.09.2016
  - improvement new Smarty::$extends_recursion property to disable execution of {extends} in templates called by extends resource
     https://github.com/smarty-php/smarty/issues/296

 28.09.2016
  - bugfix the generated code for calling a subtemplate must pass the template resource name in single quotes https://github.com/smarty-php/smarty/issues/299
  - bugfix nocache hash was not removed for <?xml ?> tags in subtemplates https://github.com/smarty-php/smarty/issues/300

 27.09.2016
  - bugfix when Smarty does use an internally cached template object on Smarty::fetch() calls
           the template and config variables must be cleared https://github.com/smarty-php/smarty/issues/297

 20.09.2016
  - bugfix some $smarty special template variables are no longer accessed as real variable.
    using them on calls like {if isset($smarty.foo)} or {if empty($smarty.foo)} will fail
    http://www.smarty.net/forums/viewtopic.php?t=26222
  - temporary fix for https://github.com/smarty-php/smarty/issues/293 main reason still under investigation
  - improvement new tags {block_parent} {block_child} in template inheritance

 19.09.2016
  - optimization clear compiled and cached folder completely on detected version change
  - cleanup convert cache resource file method clear into runtime extension

 15.09.2016
  - bugfix assigning a variable in if condition by function like {if $value = array_shift($array)} the function got called twice https://github.com/smarty-php/smarty/issues/291
  - bugfix function plugins called with assign attribute like {foo assign='bar'} did not output returned content because
           because assumption was made that it was assigned to a variable https://github.com/smarty-php/smarty/issues/292
  - bugfix calling $smarty->isCached() on a not existing cache file with $smarty->cache_locking = true; could cause a 10 second delay http://www.smarty.net/forums/viewtopic.php?t=26282
  - improvement make Smarty::clearCompiledTemplate() on custom resource independent from changes of templateId computation

 11.09.2016
  - improvement {math} misleading E_USER_WARNING messages when parameter value = null https://github.com/smarty-php/smarty/issues/288
  - improvement move often used code snippets into methods
  - performance Smarty::configLoad() did load unneeded template source object

 09.09.2016
  - bugfix/optimization {foreach} did not execute the {foreachelse} when iterating empty objects https://github.com/smarty-php/smarty/pull/287
  - bugfix {foreach} must keep the @properties when restoring a saved $item variable as the properties might be used outside {foreach} https://github.com/smarty-php/smarty/issues/267
  - improvement {foreach} observe {break n} and {continue n} nesting levels when restoring saved $item and $key variables

 08.09.2016
  - bugfix implement wrapper for removed method getConfigVariable() https://github.com/smarty-php/smarty/issues/286

 07.09.2016
  - bugfix using nocache like attribute with value true like {plugin nocache=true} did not work https://github.com/smarty-php/smarty/issues/285
  - bugfix uppercase TRUE, FALSE and NULL did not work when security was enabled https://github.com/smarty-php/smarty/issues/282
  - bugfix when {foreach} was looping over an object the total property like {$item@total} did always return 1 https://github.com/smarty-php/smarty/issues/281
  - bugfix {capture}{/capture} did add in 3.1.30 unintended additional blank lines https://github.com/smarty-php/smarty/issues/268

 01.09.2016
  - performance require_once should be called only once for shared plugins https://github.com/smarty-php/smarty/issues/280

 26.08.2016
  - bugfix change of 23.08.2016 failed on linux when use_include_path = true

 23.08.2016
  - bugfix remove constant DS as shortcut for DIRECTORY_SEPARATOR as the user may have defined it to something else https://github.com/smarty-php/smarty/issues/277

 20.08-2016
  - bugfix {config_load ... scope="global"} shall not throw an arror but fallback to scope="smarty" https://github.com/smarty-php/smarty/issues/274
  - bugfix {make_nocache} failed when using composer autoloader https://github.com/smarty-php/smarty/issues/275

 14.08.2016
  - bugfix $smarty_>debugging = true; did E_NOTICE messages when {eval} tag was used https://github.com/smarty-php/smarty/issues/266
  - bugfix Class 'Smarty_Internal_Runtime_ValidateCompiled' not found when upgrading from some older Smarty versions with existing
           compiled or cached template files https://github.com/smarty-php/smarty/issues/269
  - optimization remove unneeded call to update acopes when {assign} scope and template scope was local (default)

## 3.1.30 - (07.08.2016)

 07.08.2016
  - bugfix update of 04.08.2016 was incomplete

 05.08.2016
  - bugfix compiling of templates failed when the Smarty delimiter did contain '/' https://github.com/smarty-php/smarty/issues/264
  - updated error checking at template and config default handler

 04.08.2016
  - improvement move template function source parameter into extension

 26.07.2016
  - optimization unneeded loading of compiled resource

 24.07.2016
  - regression this->addPluginsDir('/abs/path/to/dir') adding absolute path without trailing '/' did fail https://github.com/smarty-php/smarty/issues/260

 23.07.2016
  - bugfix setTemplateDir('/') and setTemplateDir('') did create wrong absolute filepath https://github.com/smarty-php/smarty/issues/245
  - optimization of filepath normalization
  - improvement remove double function declaration in plugin shared.escape_special_cars.php https://github.com/smarty-php/smarty/issues/229

 19.07.2016
  - bugfix multiple {include} with relative filepath within {block}{/block} could fail https://github.com/smarty-php/smarty/issues/246
  - bugfix {math} shell injection vulnerability patch provided by Tim Weber

 18.07.2016
  - bugfix {foreach} if key variable and item@key attribute have been used both the key variable was not updated https://github.com/smarty-php/smarty/issues/254
  - bugfix modifier on plugins like {plugin|modifier ... } did fail when the plugin does return an array https://github.com/smarty-php/smarty/issues/228
  - bugfix avoid opcache_invalidate to result in ErrorException when opcache.restrict_api is not empty https://github.com/smarty-php/smarty/pull/244
  - bugfix multiple {include} with relative filepath within {block}{/block} could fail https://github.com/smarty-php/smarty/issues/246

 14.07.2016
  - bugfix wrong parameter on compileAllTemplates() and compileAllConfig() https://github.com/smarty-php/smarty/issues/231

 13.07.2016
  - bugfix PHP 7 compatibility on registered compiler plugins https://github.com/smarty-php/smarty/issues/241
  - update testInstall() https://github.com/smarty-php/smarty/issues/248https://github.com/smarty-php/smarty/issues/248
  - bugfix enable debugging could fail when template objects did already exists https://github.com/smarty-php/smarty/issues/237
  - bugfix template function data should be merged when loading subtemplate https://github.com/smarty-php/smarty/issues/240
  - bugfix wrong parameter on compileAllTemplates() https://github.com/smarty-php/smarty/issues/231

 12.07.2016
  - bugfix {foreach} item variable must be created also on empty from array https://github.com/smarty-php/smarty/issues/238 and https://github.com/smarty-php/smarty/issues/239
  - bugfix enableSecurity() must init cache flags https://github.com/smarty-php/smarty/issues/247

 27.05.2016
  - bugfix/improvement of compileAlltemplates() follow symlinks in template folder (PHP >= 5.3.1) https://github.com/smarty-php/smarty/issues/224
      clear internal cache and expension handler for each template to avoid possible conflicts https://github.com/smarty-php/smarty/issues/231

 16.05.2016
  - optimization {foreach} compiler and processing
  - broken PHP 5.3 and 5.4 compatibility

 15.05.2016
  - optimization and cleanup of resource code

 10.05.2016
  - optimization of inheritance processing

 07.05.2016
  -bugfix Only variables should be assigned by reference https://github.com/smarty-php/smarty/issues/227

 02.05.2016
  - enhancement {block} tag names can now be variable https://github.com/smarty-php/smarty/issues/221

 01.05.2016
  - bugfix same relative filepath at {include} called from template in different folders could display wrong sub-template

 29.04.2016
  - bugfix {strip} remove space on linebreak between html tags https://github.com/smarty-php/smarty/issues/213

 24.04.2016
  - bugfix nested {include} with relative file path could fail when called in {block} ... {/block} https://github.com/smarty-php/smarty/issues/218

 14.04.2016
  - bugfix special variable {$smarty.capture.name} was not case sensitive on name https://github.com/smarty-php/smarty/issues/210
  - bugfix the default template handler must calculate the source uid https://github.com/smarty-php/smarty/issues/205

 13.04.2016
  - bugfix template inheritance status must be saved when calling sub-templates https://github.com/smarty-php/smarty/issues/215

 27.03.2016
  - bugfix change of 11.03.2016 cause again {capture} data could not been seen in other templates with {$smarty.capture.name} https://github.com/smarty-php/smarty/issues/153

 11.03.2016
  - optimization of capture and security handling
  - improvement $smarty->clearCompiledTemplate() should return on recompiled or uncompiled resources

 10.03.2016
  - optimization of resource processing

 09.03.2016
  - improvement rework of 'scope' attribute handling see see NEW_FEATURES.txt https://github.com/smarty-php/smarty/issues/194
    https://github.com/smarty-php/smarty/issues/186 https://github.com/smarty-php/smarty/issues/179
  - bugfix correct Autoloader update of 2.3.2014 https://github.com/smarty-php/smarty/issues/199

 04.03.2016
  - bugfix change from 01.03.2016 will cause $smarty->isCached(..) failure if called multiple time for same template
    (forum topic 25935)

 02.03.2016
  - revert autoloader optimizations because of unexplainable warning when using plugins https://github.com/smarty-php/smarty/issues/199

 01.03.2016
  - bugfix template objects must be cached on $smarty->fetch('foo.tpl) calls incase the template is fetched
    multiple times (forum topic 25909)

 25.02.2016
  - bugfix wrong _realpath with 4 or more parent-directories https://github.com/smarty-php/smarty/issues/190
  - optimization of _realpath
  - bugfix instanceof expression in template code must be treated as value https://github.com/smarty-php/smarty/issues/191

 20.02.2016
  - bugfix {strip} must keep space between hmtl tags. Broken by changes of 10.2.2016 https://github.com/smarty-php/smarty/issues/184
  - new feature/bugfix  {foreach}{section} add 'properties' attribute to force compilation of loop properties
    see NEW_FEATURES.txt https://github.com/smarty-php/smarty/issues/189

 19.02.2016
  - revert output buffer flushing on display, echo content again because possible problems when PHP files had
    characters (newline} after ?> at file end https://github.com/smarty-php/smarty/issues/187

 14.02.2016
  - new tag {make_nocache} read NEW_FEATURES.txt https://github.com/smarty-php/smarty/issues/110
  - optimization of sub-template processing
  - bugfix using extendsall as default resource and {include} inside {block} tags could produce unexpected results https://github.com/smarty-php/smarty/issues/183
  - optimization of tag attribute compiling
  - optimization make compiler tag object cache static for higher compilation speed

 11.02.2016
  - improvement added KnockoutJS comments to trimwhitespace outputfilter https://github.com/smarty-php/smarty/issues/82
    https://github.com/smarty-php/smarty/pull/181

 10.02.2016
  - bugfix {strip} must keep space on output creating smarty tags within html tags https://github.com/smarty-php/smarty/issues/177
  - bugfix wrong precedence on special if conditions like '$foo is ... by $bar' could cause wrong code https://github.com/smarty-php/smarty/issues/178
  - improvement because of ambiguities the inline constant support has been removed from the $foo.bar syntax https://github.com/smarty-php/smarty/issues/149
  - bugfix other {strip} error with output tags between hmtl https://github.com/smarty-php/smarty/issues/180

 09.02.2016
  - move some code from parser into compiler
  - reformat all code for unique style
  - update/bugfix scope attribute handling reworked. Read the newfeatures.txt file

 05.02.2016
  - improvement internal compiler changes

 01.02.2016
  - bugfix {foreach} compilation failed when $smarty->merge_compiled_includes = true and pre-filters are used.

 29.01.2016
  - bugfix implement replacement code for _tag_stack property https://github.com/smarty-php/smarty/issues/151

 28.01.2016
  - bugfix allow windows network filepath or wrapper (forum topic 25876) https://github.com/smarty-php/smarty/issues/170
  - bugfix if fetch('foo.tpl') is called on a template object the $parent parameter should default to the calling template object https://github.com/smarty-php/smarty/issues/152

 27.01.2016
  - revert bugfix compiling {section} did create warning
  - bugfix {$smarty.section.customer.loop} did throw compiler error https://github.com/smarty-php/smarty/issues/161
    update of yesterdays fix
  - bugfix string resource could inject code at {block} or inline subtemplates through PHP comments https://github.com/smarty-php/smarty/issues/157		
  - bugfix output filters did not observe nocache code flhttps://github.com/smarty-php/smarty/issues/154g https://github.com/smarty-php/smarty/issues/160
  - bugfix {extends} with relative file path did not work https://github.com/smarty-php/smarty/issues/154
    https://github.com/smarty-php/smarty/issues/158
  - bugfix {capture} data could not been seen in other templates with {$smarty.capture.name} https://github.com/smarty-php/smarty/issues/153

 26.01.2016
  - improvement observe Smarty::$_CHARSET in debugging console https://github.com/smarty-php/smarty/issues/169
  - bugfix compiling {section} did create warning
  - bugfix {$smarty.section.customer.loop} did throw compiler error https://github.com/smarty-php/smarty/issues/161

 02.01.2016
  - update scope handling
  - optimize block plugin compiler
  - improvement runtime checks if registered block plugins are callable

 01.01.2016
  - remove Smarty::$resource_cache_mode property

 31.12.2015
  - optimization of {assign}, {if} and {while} compiled code

 30.12.2015
  - bugfix plugin names starting with "php" did not compile https://github.com/smarty-php/smarty/issues/147

 29.12.2015
  - bugfix Smarty::error_reporting was not observed when display() or fetch() was called on template objects https://github.com/smarty-php/smarty/issues/145

 28.12.2015
  - optimization of {foreach} code size and processing

 27.12.2015
  - improve inheritance code
  - update external methods
  - code fixes
  - PHPdoc updates

 25.12.2015
  - compile {block} tag code and its processing into classes
  - optimization replace hhvm extension by inline code
  - new feature If ACP is enabled force an apc_compile_file() when compiled or cached template was updated

 24.12.2015
  - new feature Compiler does now observe the template_dir setting and will create separate compiled files if required
  - bugfix post filter did fail on template inheritance https://github.com/smarty-php/smarty/issues/144

 23.12.2015
  - optimization move internal method decodeProperties back into template object
  - optimization move subtemplate processing back into template object
  - new feature Caching does now observe the template_dir setting and will create separate cache files if required

 22.12.2015
  - change $xxx_dir properties from private to protected in case Smarty class gets extended
  - code optimizations

 21.12.2015
  - bugfix a filepath starting with '/' or '\' on windows should normalize to the root dir
    of current working drive https://github.com/smarty-php/smarty/issues/134
  - optimization of filepath normalization
  - bugfix {strip} must remove all blanks between html tags https://github.com/smarty-php/smarty/issues/136

 - 3.1.29 - (21.12.2015)
 21.12.2015
  - optimization improve speed of filetime checks on extends and extendsall resource

 20.12.2015
  - bugfix failure when the default resource type was set to 'extendsall' https://github.com/smarty-php/smarty/issues/123
  - update compilation of Smarty special variables
  - bugfix add addition check for OS type on normalization of file path https://github.com/smarty-php/smarty/issues/134
  - bugfix the source uid of the extendsall resource must contain $template_dir settings https://github.com/smarty-php/smarty/issues/123

 19.12.2015
  - bugfix using $smarty.capture.foo in expressions could fail https://github.com/smarty-php/smarty/pull/138
  - bugfix broken PHP 5.2 compatibility https://github.com/smarty-php/smarty/issues/139
  - remove no longer used code
  - improvement make sure that compiled and cache templates never can contain a trailing '?>?

 18.12.2015
  - bugfix regression when modifier parameter was followed by math https://github.com/smarty-php/smarty/issues/132

 17.12.2015
  - bugfix {$smarty.capture.nameFail} did lowercase capture name https://github.com/smarty-php/smarty/issues/135
  - bugfix using {block append/prepend} on same block in multiple levels of inheritance templates could fail (forum topic 25827)
  - bugfix text content consisting of just a single '0' like in {if true}0{/if} was suppressed (forum topic 25834)

 16.12.2015
  - bugfix {foreach} did fail if from atrribute is a Generator class https://github.com/smarty-php/smarty/issues/128
  - bugfix direct access $smarty->template_dir = 'foo'; should call Smarty::setTemplateDir() https://github.com/smarty-php/smarty/issues/121

 15.12.2015
  - bugfix  {$smarty.cookies.foo} did return the $_COOKIE array not the 'foo' value https://github.com/smarty-php/smarty/issues/122
  - bugfix  a call to clearAllCache() and other should clear all internal template object caches (forum topic 25828)

 14.12.2015
  - bugfix  {$smarty.config.foo} broken in 3.1.28 https://github.com/smarty-php/smarty/issues/120
  - bugfix  multiple calls of {section} with same name droped E_NOTICE error https://github.com/smarty-php/smarty/issues/118

 - 3.1.28 - (13.12.2015)
 13.12.2015
  - bugfix {foreach} and {section} with uppercase characters in name attribute did not work (forum topic 25819)
  - bugfix $smarty->debugging_ctrl = 'URL' did not work (forum topic 25811)
  - bugfix Debug Console could display incorrect data when using subtemplates

 09.12.2015
  - bugfix Smarty did fail under PHP 7.0.0 with use_include_path = true;

 09.12.2015
  - bugfix {strip} should exclude some html tags from stripping, related to fix for https://github.com/smarty-php/smarty/issues/111

 08.12.2015
  - bugfix internal template function data got stored in wrong compiled file https://github.com/smarty-php/smarty/issues/114

 05.12.2015
  -bugfix {strip} should insert a single space https://github.com/smarty-php/smarty/issues/111

 25.11.2015
  -bugfix a left delimter like '[%' did fail on [%$var_[%$variable%]%] (forum topic 25798)

 02.11.2015
  - bugfix {include} with variable file name like {include file="foo_`$bar`.tpl"} did fail in 3.1.28-dev https://github.com/smarty-php/smarty/issues/102

 01.11.2015
  - update config file processing

 31.10.2015
  - bugfix add missing $trusted_dir property to SmartyBC class (forum topic 25751)

 29.10.2015
  - improve template scope handling

 24.10.2015
  - more optimizations of template processing
  - bugfix Error when using {include} within {capture} https://github.com/smarty-php/smarty/issues/100

 21.10.2015
  - move some code into runtime extensions

 18.10.2015
  - optimize filepath normalization
  - rework of template inheritance
  - speed and size optimizations
  - bugfix under HHVM temporary cache file must only be created when caches template was updated
  - fix compiled code for new {block} assign attribute
  - update code generated by template function call handler

 18.09.2015
  - bugfix {if $foo instanceof $bar} failed to compile if 2nd value is a variable https://github.com/smarty-php/smarty/issues/92

 17.09.2015
  - bugfix {foreach} first attribute was not correctly reset since commit 05a8fa2 of 02.08.2015 https://github.com/smarty-php/smarty/issues/90

 16.09.2015
  - update compiler by moving no longer needed properties, code optimizations and other

 14.09.2015
  - optimize autoloader
  - optimize subtemplate handling
  - update template inheritance processing
  - move code of {call} processing back into Smarty_Internal_Template class
  - improvement invalidate OPCACHE for cleared compiled and cached template files (forum topic 25557)
  - bugfix unintended multiple debug windows (forum topic 25699)

 30.08.2015
  - size optimization move some runtime functions into extension
  - optimize inline template processing
  - optimization merge inheritance child and parent templates into one compiled template file

 29.08.2015
  - improvement convert template inheritance into runtime processing
  - bugfix {$smarty.block.parent} did always reference the root parent block https://github.com/smarty-php/smarty/issues/68

 23.08.2015
  - introduce Smarty::$resource_cache_mode and cache template object of {include} inside loop
  - load seldom used Smarty API methods dynamically to reduce memory footprint
  - cache template object of {include} if same template is included several times
  - convert debug console processing to object
  - use output buffers for better performance and less memory usage
  - optimize nocache hash processing
  - remove not really needed properties
  - optimize rendering
  - move caching to Smarty::_cache
  - remove properties with redundant content
  - optimize Smarty::templateExists()
  - optimize use_include_path processing
  - relocate properties for size optimization
  - remove redundant code
  - bugfix compiling super globals like {$smarty.get.foo} did fail in the master branch https://github.com/smarty-php/smarty/issues/77

 06.08.2015
  - avoid possible circular object references caused by parser/lexer objects
  - rewrite compileAll... utility methods
  - commit several  internal improvements
  - bugfix Smarty failed when compile_id did contain "|"

 03.08.2015
  - rework clear cache methods
  - bugfix compileAllConfig() was broken since 3.1.22 because of the changes in config file processing
  - improve getIncludePath() to return directory if no file was given

 02.08.2015
  - optimization and code cleanup of {foreach} and {section} compiler
  - rework {capture} compiler

 01.08.2015
  - update DateTime object can be instance of DateTimeImmutable since PHP5.5 https://github.com/smarty-php/smarty/pull/75
  - improvement show resource type and start of template source instead of uid on eval: and string: resource (forum topic 25630)

 31.07.2015
  - optimize {foreach} and {section} compiler

 29.07.2015
  - optimize {section} compiler for speed and size of compiled code

 28.07.2015
  - update for PHP 7 compatibility

 26.07.2015
  - improvement impement workaround for HHVM PHP incompatibillity https://github.com/facebook/hhvm/issues/4797

 25.07.2015
  - bugfix parser did hang on text starting <?something https://github.com/smarty-php/smarty/issues/74

 20.07.2015
  - bugfix config files got recompiled on each request
  - improvement invalidate PHP 5.5 opcache for recompiled and cached templates  https://github.com/smarty-php/smarty/issues/72

 12.07.2015
  - optimize {extends} compilation

 10.07.2015
  - bugfix force file: resource in demo resource.extendsall.php

 08.07.2015
  - bugfix convert each word of class names to ucfirst in in compiler. (forum topic 25588)

 07.07.2015
  - improvement allow fetch() or display() called on a template object to get output from other template
     like $template->fetch('foo.tpl') https://github.com/smarty-php/smarty/issues/70
  - improvement Added $limit parameter to regex_replace modifier #71
  - new feature multiple indices on file: resource

 06.07.2015
  - optimize {block} compilation
  - optimization get rid of __get and __set in source object

 01.07.2015
  - optimize compile check handling
  - update {foreach} compiler
  - bugfix debugging console did not display string values containing \n, \r or \t correctly https://github.com/smarty-php/smarty/issues/66
  - optimize source resources

 28.06.2015
  - move $smarty->enableSecurity() into Smarty_Security class
  - optimize security isTrustedResourceDir()
  - move auto load filter methods into extension
  - move $smarty->getTemplateVars() into extension
  - move getStreamVariable() into extension
  - move $smarty->append() and $smarty->appendByRef() into extension
  - optimize autoloader
  - optimize file path normalization
  - bugfix PATH_SEPARATOR was replaced by mistake in autoloader
  - remove redundant code

 27.06.2015
  - bugfix resolve naming conflict between custom Smarty delimiter '<%' and PHP ASP tags https://github.com/smarty-php/smarty/issues/64
  - update $smarty->_realpath for relative path not starting with './'
  - update Smarty security with new realpath handling
  - update {include_php} with new realpath handling
  - move $smarty->loadPlugin() into extension
  - minor compiler optimizations
  - bugfix allow function plugins with name ending with 'close' https://github.com/smarty-php/smarty/issues/52
  - rework of $smarty->clearCompiledTemplate() and move it to its own extension

 19.06.2015
  - improvement allow closures as callback at $smarty->registerFilter() https://github.com/smarty-php/smarty/issues/59

 - 3.1.27- (18.06.2015)
 18.06.2015
  - bugfix another update on file path normalization failed on path containing something like "/.foo/" https://github.com/smarty-php/smarty/issues/56

 - 3.1.26- (18.06.2015)
 18.06.2015
  - bugfix file path normalization failed on path containing something like "/.foo/" https://github.com/smarty-php/smarty/issues/56

 17.06.2015
  - bugfix calling a plugin with nocache option but no other attributes like {foo nocache} caused call to undefined function https://github.com/smarty-php/smarty/issues/55

 - 3.1.25- (15.06.2015)
 15.06.2015
  - optimization of smarty_cachereource_keyvaluestore.php code

 14.06.2015
  - bugfix a relative sub template path could fail if template_dir path did contain /../ https://github.com/smarty-php/smarty/issues/50
  - optimization rework of path normalization
  - bugfix an output tag with variable, modifier followed by an operator like {$foo|modifier+1} did fail https://github.com/smarty-php/smarty/issues/53

 13.06.2015
  - bugfix a custom cache resource using smarty_cachereource_keyvaluestore.php did fail if php.ini mbstring.func_overload = 2 (forum topic 25568)

 11.06.2015
  - bugfix the lexer could hang on very large quoted strings (forum topic 25570)

 08.06.2015
  - bugfix using {$foo} as array index like $bar.{$foo} or in double quoted string like "some {$foo} thing" failed https://github.com/smarty-php/smarty/issues/49

 04.06.2015
  - bugfix possible error message on unset() while compiling {block} tags https://github.com/smarty-php/smarty/issues/46

 01.06.2015
  - bugfix <?xml ... ?> including template variables broken  since 3.1.22 https://github.com/smarty-php/smarty/issues/47

 27.05.2015
  - bugfix {include} with variable file name must not create by default individual cache file (since 3.1.22) https://github.com/smarty-php/smarty/issues/43

 24.05.2015
  - bugfix if condition string 'neq' broken due to a typo https://github.com/smarty-php/smarty/issues/42

 - 3.1.24- (23.05.2015)
 23.05.2015
  - improvement on php_handling to allow very large PHP sections, better error handling
  - improvement allow extreme large comment sections (forum 25538)

 21.05.2015
  - bugfix broken PHP 5.2 compatibility when compiling <?php tags https://github.com/smarty-php/smarty/issues/40
  - bugfix named {foreach} comparison like $smarty.foreach.foobar.index > 1 did compile into wrong code https://github.com/smarty-php/smarty/issues/41

 19.05.2015
  - bugfix compiler did overwrite existing variable value when setting the nocache attribute https://github.com/smarty-php/smarty/issues/39
  - bugfix output filter trimwhitespace could run into the pcre.backtrack_limit on large output (code.google issue 220)
  - bugfix compiler could run into the pcre.backtrack_limit on larger comment or {php} tag sections (forum 25538)

 18.05.2015
  - improvement introduce shortcuts in lexer/parser rules for most frequent terms for higher
    compilation speed

 16.05.2015
  - bugfix {php}{/php} did work just for single lines https://github.com/smarty-php/smarty/issues/33
  - improvement remove not needed ?><?php transitions from compiled code
  - improvement reduce number of lexer tokens on operators and if conditions
  - improvement higher compilation speed by modified lexer/parser generator at "smarty/smarty-lexer"

 13.05.2015
  - improvement remove not needed ?><?php transitions from compiled code
  - improvement of debugging:
      - use fresh Smarty object to display the debug console because of possible problems when the Smarty
        was extended or Smarty properties had been modified in the class source
      - display Smarty version number
      - Truncate lenght of Origin display and extend strin value display to 80 character
  - bugfix in Smarty_Security  'nl2br' should be a trusted modifier, not PHP function (code.google issue 223)

 12.05.2015
  - bugfix {$smarty.constant.TEST} did fail  on undefined constant https://github.com/smarty-php/smarty/issues/28
  - bugfix access to undefined config variable like {#undef#} did fail https://github.com/smarty-php/smarty/issues/29
  - bugfix in nested {foreach} saved item attributes got overwritten https://github.com/smarty-php/smarty/issues/33

 - 3.1.23 - (12.05.2015)
 12.05.2015
  - bugfix of smaller performance issue introduce in 3.1.22 when caching is enabled
  - bugfix missig entry for smarty-temmplate-config in autoloader

 - 3.1.22 - tag was deleted because 3.1.22 did fail caused by the missing entry for smarty-temmplate-config in autoloader
 10.05.2015
  - bugfix custom cache resource did not observe compile_id and cache_id when $cache_locking == true
  - bugfix cache lock was not handled correctly after timeout when $cache_locking == true
  - improvement added constants for $debugging

 07.05.2015
  - improvement of the debugging console. Read NEW_FEATURES.txt
  - optimization of resource class loading

 06.05.2015
  - bugfix in 3.1.22-dev cache resource must not be loaded for subtemplates
  - bugfix/improvement in 3.1.22-dev cache locking did not work as expected

 05.05.2015
  - optimization on cache update when main template is modified
  - optimization move <?php ?> handling from parser to new compiler module

 05.05.2015
  - bugfix code could be messed up when {tags} are used in multiple attributes https://github.com/smarty-php/smarty/issues/23

 04.05.2015
  - bugfix Smarty_Resource::parseResourceName incompatible with Google AppEngine (https://github.com/smarty-php/smarty/issues/22)
  - improvement use is_file() checks to avoid errors suppressed by @ which could still cause problems (https://github.com/smarty-php/smarty/issues/24)

 28.04.2015
  - bugfix plugins of merged subtemplates not loaded in 3.1.22-dev (forum topic 25508) 2nd fix

 28.04.2015
  - bugfix plugins of merged subtemplates not loaded in 3.1.22-dev (forum topic 25508)

 23.04.2015
  - bugfix a nocache template variable used as parameter at {insert} was by mistake cached

 20.04.2015
  - bugfix at a template function containing nocache code a parmeter could overwrite a template variable of same name

 27.03.2015
  - bugfix Smarty_Security->allow_constants=false; did also disable true, false and null (change of 16.03.2015)
  - improvement added a whitelist for trusted constants to security Smarty_Security::$trusted_constants (forum topic 25471)

 20.03.2015
  - bugfix make sure that function properties get saved only in compiled files containing the fuction definition {forum topic 25452}
  - bugfix correct update of global variable values on exit of template functions. (reported under Smarty Developers)

 16.03.2015
 - bugfix  problems with {function}{/function} and {call} tags in different subtemplate cache files {forum topic 25452}
 - bugfix  Smarty_Security->allow_constants=false; did not disallow direct usage of defined constants like {SMARTY_DIR} {forum topic 25457}
 - bugfix  {block}{/block} tags did not work inside double quoted strings https://github.com/smarty-php/smarty/issues/18


 15.03.2015
 - bugfix  $smarty->compile_check must be restored before rendering of a just updated cache file {forum 25452}

 14.03.2015
 - bugfix  {nocache}  {/nocache} tags corrupted code when used within a nocache section caused by a nocache template variable.

 - bugfix  template functions defined with {function} in an included subtemplate could not be called in nocache
           mode with {call... nocache} if the subtemplate had it's own cache file {forum 25452}

 10.03.2015
 - bugfix {include ... nocache} whith variable file or compile_id attribute was not executed in nocache mode.

 12.02.2015
 - bugfix multiple Smarty::fetch() of same template when $smarty->merge_compiled_includes = true; could cause function already defined error

 11.02.2015
 - bugfix recursive {includes} did create E_NOTICE message when $smarty->merge_compiled_includes = true; (github issue #16)

 22.01.2015
 - new feature security can now control access to static methods and properties
                see also NEW_FEATURES.txt

 21.01.2015
 - bugfix clearCompiledTemplates(), clearAll() and clear() could try to delete whole drive at wrong path permissions because realpath() fail (forum 25397)
 - bugfix 'self::' and 'parent::' was interpreted in template syntax as static class

 04.01.2015
 - push last weeks changes to github

 - different optimizations
 - improvement automatically create different versions of compiled templates and config files depending
   on property settings.
 - optimization restructure template processing by moving code into classes it better belongs to
 - optimization restructure config file processing

 31.12.2014
 - bugfix use function_exists('mb_get_info') for setting Smarty::$_MBSTRING.
   Function mb_split could be overloaded depending on php.ini mbstring.func_overload


 29.12.2014
 - new feature security can now limit the template nesting level by property $max_template_nesting
                see also NEW_FEATURES.txt (forum 25370)

 29.12.2014
 - new feature security can now disable special $smarty variables listed in property $disabled_special_smarty_vars
                see also NEW_FEATURES.txt (forum 25370)

 27.12.2014
  - bugfix clear internal _is_file_cache when plugins_dir was modified

 13.12.2014
  - improvement optimization of lexer and parser resulting in a up to 30% higher compiling speed

 11.12.2014
  - bugfix resolve parser ambiguity between constant print tag {CONST} and other smarty tags after change of 09.12.2014

 09.12.2014
  - bugfix variables $null, $true and $false did not work after the change of 12.11.2014 (forum 25342)
  - bugfix call of template function by a variable name did not work after latest changes (forum 25342)

 23.11.2014
  - bugfix a plugin with attached modifier could fail if the tag was immediately followed by another Smarty tag (since 3.1.21) (forum 25326)

 13.11.2014
  - improvement move autoload code into Autoloader.php. Use Composer autoloader when possible

 12.11.2014
 - new feature added support of namespaces to template code

 08.11.2014 - 10.11.2014
 - bugfix subtemplate called in nocache mode could be called with wrong compile_id when it did change on one of the calling templates
 - improvement add code of template functions called in nocache mode dynamically to cache file (related to bugfix of 01.11.2014)
 - bugfix Debug Console did not include all data from merged compiled subtemplates

 04.11.2014
 - new feature $smarty->debugging = true; => overwrite existing Debug Console window (old behaviour)
               $smarty->debugging = 2; => individual Debug Console window by template name

 03.11.2014
 - bugfix Debug Console did not show included subtemplates since 3.1.17 (forum 25301)
 - bugfix Modifier debug_print_var did not limit recursion or prevent recursive object display at Debug Console
    (ATTENTION: parameter order has changed to be able to specify maximum recursion)
 - bugfix Debug consol did not include subtemplate information with $smarty->merge_compiled_includes = true
 - improvement The template variables are no longer displayed as objects on the Debug Console
 - improvement $smarty->createData($parent = null, $name = null) new optional name parameter for display at Debug Console
 - addition of some hooks for future extension of Debug Console

 01.11.2014
 - bugfix and enhancement on subtemplate {include} and template {function} tags.
   * Calling a template which has a nocache section could fail if it was called from a cached and a not cached subtemplate.
   * Calling the same subtemplate cached and not cached with the $smarty->merge_compiled_includes enabled could cause problems
   * Many smaller related changes

 30.10.2014
 - bugfix access to class constant by object like {$object::CONST} or variable class name {$class::CONST} did not work (forum 25301)

 26.10.2014
 - bugfix E_NOTICE message was created during compilation when ASP tags '<%' or '%>' are in template source text
 - bugfix merge_compiled_includes option failed when caching  enables and same subtemplate was included cached and not cached

 - 3.1.21 - (18.10.2014)
 18.10.2014
  - composer moved to github

 17.10.2014
 - bugfix on $php_handling security and optimization of smarty_internal_parsetree (Thue Kristensen)

 16.10.2014
 - bugfix composer.json update

 15.10.2014
 - bugfix calling a new created cache file with fetch() and Smarty::CACHING_LIFETIME_SAVED multiple times did fail (forum 22350)

 14.10.2014
 - bugfix any tag placed within "<script language=php>" will throw a security exception to close all thinkable holes
 - bugfix classmap in root composer.json should start at "libs/..."
 - improvement cache is_file(file_exists) results of loadPlugin() to avoid unnecessary calls during compilation (Issue 201}

 12.10.2014
 - bugfix a comment like "<script{*foo*} language=php>" bypassed $php_handling checking (Thue Kristensen)
 - bugfix change of 08.10.2014 could create E_NOTICE meassage when using "<?php" tags
 - bugfix "<script language=php>" with $php_handling PHP_PASSTHRU was executed in {nocache} sections

 - 3.1.20 - (09.10.2014)
 08.10.2014
 - bugfix security mode of "<script language=php>" must be controlled by $php_handling property (Thue Kristensen)

 01.10.2014
 - bugfix template resource of inheritance blocks could get invalid if the default resource type is not 'file'(Issue 202)
 - bugfix existing child {block} tag must override parent {block} tag append / prepend setting (topic 25259)

 02.08.2014
 - bugfix modifier wordwrap did output break string wrong if first word was exceeding length with cut = true (topic 25193)

 24.07.2014
 - bugfix cache clear when cache folder does not exist

 16.07.2014
 - enhancement remove BOM automatically from template source (topic 25161)

 04.07.2014
 - bugfix the bufix of 02.06.2014 broke correct handling of child templates with same name but different template folders in extends resource (issue 194 and topic 25099)

 - 3.1.19 - (30.06.2014)
 20.06.2014
 - bugfix template variables could not be passed as parameter in {include} when the include was in a {nocache} section (topic 25131)

 17.06.2014
 - bugfix large template text of some charsets could cause parsing errors (topic 24630)

 08.06.2014
 - bugfix registered objects did not work after spelling fixes of 06.06.2014
 - bugfix {block} tags within {literal} .. {/literal} got not displayed correctly (topic 25024)
 - bugfix UNC WINDOWS PATH like "\\psf\path\to\dir" did not work as template directory (Issue 192)
 - bugfix {html_image} security check did fail on files relative to basedir (Issue 191)

 06.06.2014
 - fixed PHPUnit outputFilterTrimWhitespaceTests.php assertion of test result
 - fixed spelling, PHPDoc , minor errors, code cleanup

 02.06.2014
 - using multiple cwd with relative template dirs could result in identical compiled file names. (issue 194 and topic 25099)

 19.04.2014
 - bugfix calling createTemplate(template, data) with empty data array caused notice of array to string conversion (Issue 189)
 - bugfix clearCompiledTemplate() did not delete files on WINDOWS when a compile_id was specified

 18.04.2014
 - revert bugfix of 5.4.2014 because %-e date format is not supported on all operating systems

 - 3.1.18 - (07.04.2014)
 06.04.2014
 - bugfix template inheritance fail when using custom resource after patch of 8.3.2014 (Issue 187)
 - bugfix update of composer file (Issue 168 and 184)

 05.04.2014
 - bugfix default date format leads to extra spaces when displaying dates with single digit days (Issue 165)

 26.03.2014
 - bugfix Smart_Resource_Custom should not lowercase the resource name (Issue 183)

 24.03.2014
 - bugfix using a {foreach} property like @iteration could fail when used in inheritance parent templates (Issue 182)

 20.03.2014
 - bugfix $smarty->auto_literal and mbsting.func_overload 2, 6 or 7 did fail (forum topic 24899)

 18.03.2014
 - revert change of 17.03.2014

17.03.2014
 - bugfix $smarty->auto_literal and mbsting.func_overload 2, 6 or 7 did fail (forum topic 24899)

 15.03.2014
 - bugfix Smarty_CacheResource_Keyvaluestore did use different keys on read/writes and clearCache() calls (Issue 169)

 13.03.2014
 - bugfix clearXxx() change of 27.1.2014 did not work when specifing cache_id or compile_id  (forum topic 24868 and 24867)

 - 3.1.17 -
 08.03.2014
 - bugfix relative file path {include} within {block} of child templates did throw exception on first call (Issue 177)

 17.02.2014
 - bugfix Smarty failed when executing PHP on HHVM (Hip Hop 2.4) because uniqid('',true) does return string with ',' (forum topic 20343)

 16.02.2014
 - bugfix a '//' or '\\' in template_dir path could produce wrong path on relative filepath in {include} (Issue 175)

 05.02.2014
 - bugfix shared.literal_compiler_param.php did throw an exception when literal did contain a '-' (smarty-developers group)

 27.01.2014
 - bugfix $smarty->debugging = true; did show the variable of the $smarty object not the variables used in display() call (forum topic 24764)
 - bugfix clearCompiledTemplate(), clearAll() and clear() should use realpath to avoid possible exception from RecursiveDirectoryIterator (Issue 171)

 26.01.2014
 - bugfix  undo block nesting checks for {nocache} for reasons like forum topic 23280 (forum topic 24762)

 18.01.2014
 - bugfix the compiler did fail when using template inheritance and recursive {include} (smarty-developers group)

 11.01.2014
 - bugfix "* }" (spaces before right delimiter) was interpreted by mistake as comment end tag (Issue 170)
 - internals  content cache should be clear when updating cache file

 08.01.2014
 - bugfix Smarty_CacheResource_Custom did not handle template resource type specifications on clearCache() calls (Issue 169)
 - bugfix SmartyBC.class.php should use require_once to load Smarty.class.php (forum topic 24683)

 - 3.1.16 -
 15.12.2013
 - bugfix {include} with {block} tag handling (forum topic 24599, 24594, 24682) (Issue 161)
   Read 3.1.16_RELEASE_NOTES for more details
 - enhancement additional debug output at $smarty->_parserdebug = true;

 07.11.2013
 - bugfix too restrictive handling of {include} within {block} tags. 3.1.15 did throw errors where 3.1.14 did not (forum topic 24599)
 - bugfix compiler could fail if PHP mbstring.func_overload is enabled  (Issue 164)

 28.10.2013
 - bugfix variable resource name at custom resource plugin did not work within {block} tags (Issue 163)
 - bugfix notice "Trying to get property of non-object" removed (Issue 163)
 - bugfix correction of modifier capitalize fix from 3.10.2013  (issue 159)
 - bugfix multiple {block}s with same name in parent did not work (forum topic 24631)

 20.10.2013
 - bugfix a variable file name at {extends} tag did fail (forum topic 24618)

 14.10.2013
 - bugfix yesterdays fix could result in an undefined variable

 13.10.2013
 - bugfix variable names on {include} in template inheritance did unextepted error message (forum topic 24594) (Issue 161)
.- bugfix relative includes with same name like {include './foo.tpl'} from different folder failed (forum topic 24590)(Issue 161)

 04.10.2013
 - bugfix variable file names at {extends} had been disbabled by mistake with the rewrite of
   template inheritance of 24.08.2013   (forum topic 24585)

03.10.2013
 - bugfix loops using modifier capitalize did eat up memory (issue 159)

 - Smarty 3.1.15 -
01.10.2013
 - use current delimiters in compiler error messages (issue 157)
 - improvement on performance when using error handler and multiple template folders (issue 152)

17.09.2013
 - improvement added patch for additional SmartyCompilerException properties for better access to source information (forum topic 24559)

16.09.2013
 - bugfix recompiled templates did not show on first request with zend opcache cache (forum topic 24320)

13.09.2013
 - bugfix html_select_time defaulting error for the Meridian dropdown (forum topic 24549)

09.09.2012
- bugfix incorrect compiled code with array(object,method) callback at registered Variable Filter (forum topic 24542)

27.08.2013
- bugfix delimiter followed by linebreak did not work as auto literal after update from 24.08.2013 (forum topic 24518)

24.08.2013
- bugfix and enhancement
  Because several recent problems with template inheritance the {block} tag compiler has been rewriten
   - Error messages shown now the correct child template file and line number
   - The compiler could fail on some larger UTF-8 text block (forum topic 24455)
   - The {strip} tag can now be placed outside {block} tags in child templates (forum topic 24289)
- change SmartyException::$escape  is now false by default
- change PHP traceback has been remove for SmartyException and SmartyCompilerException

14.08.2013
- bugfix compiled filepath of config file did not observe different config_dir (forum topic 24493)

13.08.2013
- bugfix the internal resource cache did not observe config_dir changes (forum topic 24493)

12.08.2013
- bugfix internal $tmpx variables must be unique over all inheritance templates (Issue 149)

10.08.2013
- bugfix a newline was eaten when a <?xml ... ?> was passed by a Smarty variable and caching was enabled (forum topic 24482)

29.07.2013
- bugfix headers already send warning thrown when using 'SMARTY_DEBUG=on' from URL (Issue 148)

27.07.2013
- enhancement allow access to properties of registered opjects for Smarty2 BC (forum topic 24344)

26.07.2013
- bugfix template inheritance nesting problem (forum topic 24387)

15.7.2013
- update code generated by PSR-2 standards fixer which introduced PHP 5.4 incompatibilities of 14.7.2013

14.7.2013
- bugfix increase of internal maximum parser stacksize to allow more complex tag code {forum topic 24426}
- update for PHP 5.4 compatibility
- reformat source to PSR-2 standard

12.7.2013
- bugfix Do not remove '//' from file path at normalization (Issue 142)

2.7.2013
- bugfix trimwhitespace would replace captured items in wrong order (forum topic 24387)

## Smarty-3.1.14 -
27.06.2013
- bugfix removed PHP 5.5 deprecated preg_replace /e option in modifier capitalize (forum topic 24389)

17.06.2013
- fixed spelling in sources and documentation (from smarty-developers forum Veres Lajos)
- enhancement added constant SMARTY::CLEAR_EXPIRED for the change of 26.05.2013 (forum topic 24310)
- bugfix added smarty_security.php to composer.json (Issue 135)

26.05.2013
- enhancement an expire_time of -1 in clearCache() and clearAllCache() will delete outdated cache files
  by their individual cache_lifetime used at creation (forum topic 24310)

21.05.2013
- bugfix modifier strip_tags:true was compiled into wrong code (Forum Topic 24287)
- bugfix /n after ?> in Smarty.class.php did start output buffering (Issue 138)

25.04.2013
- bugfix escape and wordrap modifier could be compiled into wrong code when used in {nocache}{/nocache}
  section but caching is disabled  (Forum Topic 24260)

05.04.2013
- bugfix post filter must not run when compiling inheritance child blocks (Forum Topic 24094)
- bugfix after the fix for Issue #130 compiler exceptions got double escaped (Forum Topic 24199)

28.02.2013
- bugfix nocache blocks could be lost when using CACHING_LIFETIME_SAVED (Issue #133)
- bugfix Compile ID gets nulled when compiling child blocks (Issue #134)


24.01.2013
- bugfix wrong tag type in smarty_internal_templatecompilerbase.php could cause wrong plugin search order (Forum Topic 24028)

## Smarty-3.1.13 -
13.01.2013
- enhancement allow to disable exception message escaping by SmartyException::$escape = false;  (Issue #130)

09.01.2013
- bugfix compilation did fail when a prefilter did modify an {extends} tag c
- bugfix template inheritance could fail if nested {block} tags in childs did contain {$smarty.block.child} (Issue #127)
- bugfix template inheritance could fail if {block} tags in childs did have similar name as used plugins (Issue #128)
- added abstract method declaration doCompile() in Smarty_Internal_TemplateCompilerBase (Forum Topic 23969)

06.01.2013
- Allow '://' URL syntax in template names of stream resources  (Issue #129)

27.11.2012
- bugfix wrong variable usage in smarty_internal_utility.php (Issue #125)

26.11.2012
- bugfix global variable assigned within template function are not seen after template function exit (Forum Topic 23800)

24.11.2012
- made SmartyBC loadable via composer (Issue #124)

20.11.2012
- bugfix assignGlobal() called from plugins did not work (Forum Topic 23771)

13.11.2012
- adding attribute "strict" to html_options, html_checkboxes, html_radios to only print disabled/readonly attributes if their values are true or "disabled"/"readonly" (Issue #120)

01.11.2012
- bugfix muteExcpetedErrors() would screw up for non-readable paths (Issue #118)

## Smarty-3.1.12  -
14.09.2012
- bugfix template inheritance failed to compile with delimiters {/ and /} (Forum Topic 23008)

11.09.2012
- bugfix escape Smarty exception messages to avoid possible script execution

10.09.2012
- bugfix tag option flags and shorttag attributes did not work when rdel started with '=' (Forum Topic 22979)

31.08.2012
- bugfix resolving relative paths broke in some circumstances (Issue #114)

22.08.2012
- bugfix test MBString availability through mb_split, as it could've been compiled without regex support (--enable-mbregex).
  Either we get MBstring's full package, or we pretend it's not there at all.

21.08.2012
- bugfix $auto_literal = false did not work with { block} tags in child templates
  (problem was reintroduced after fix in 3.1.7)(Forum Topic 20581)

17.08.2012
- bugfix compiled code of nocache sections could contain wrong escaping (Forum Topic 22810)

15.08.2012
- bugfix template inheritance did produce wrong code if subtemplates with {block} was
  included several times (from smarty-developers forum)

14.08.2012
- bugfix PHP5.2 compatibility compromised by SplFileInfo::getBasename() (Issue 110)

01.08.2012
- bugfix avoid PHP error on $smarty->configLoad(...) with invalid section specification (Forum Topic 22608)

30.07.2012
-bugfix {assign} in a nocache section should not overwrite existing variable values
   during compilation (issue 109)

28.07.2012
- bugfix array access of config variables did not work (Forum Topic 22527)

19.07.2012
- bugfix the default plugin handler did create wrong compiled code for static class methods
  from external script files (issue 108)

## Smarty-3.1.11 -
30.06.2012
- bugfix {block.. hide} did not work as nested child (Forum Topic 22216)

25.06.2012
- bugfix the default plugin handler did not allow static class methods for modifier (issue 85)

24.06.2012
- bugfix escape modifier support for PHP < 5.2.3 (Forum Topic 21176)

11.06.2012
- bugfix the patch for Topic 21856 did break tabs between tag attributes (Forum Topic 22124)

## Smarty-3.1.10  -
09.06.2012
- bugfix the compiler did ignore registered compiler plugins for closing tags (Forum Topic 22094)
- bugfix the patch for Topic 21856 did break multiline tags (Forum Topic 22124)

## Smarty-3.1.9 -
07.06.2012
- bugfix fetch() and display() with relative paths (Issue 104)
- bugfix treat "0000-00-00" as 0 in modifier.date_format (Issue 103)

24.05.2012
- bugfix Smarty_Internal_Write_File::writeFile() could cause race-conditions on linux systems (Issue 101)
- bugfix attribute parameter names of plugins may now contain also "-"  and ":"  (Forum Topic 21856)
- bugfix add compile_id to cache key of of source (Issue 97)

22.05.2012
- bugfix recursive {include} within {section} did fail (Smarty developer group)

12.05.2012
- bugfix {html_options} did not properly escape values (Issue 98)

03.05.2012
- bugfix make HTTP protocall version variable (issue 96)

02.05.2012
- bugfix  {nocache}{block}{plugin}... did produce wrong compiled code when caching is disabled (Forum Topic 21572, issue 95)

12.04.2012
- bugfix Smarty did eat the linebreak after the <?xml...?> closing tag (Issue 93)
- bugfix concurrent cache updates could create a warning (Forum Topic 21403)

08.04.2012
- bugfix "\\" was not escaped correctly when generating nocache code (Forum Topic 21364)

30.03.2012
- bugfix template inheritance did  not throw exception when a parent template was deleted (issue 90)

27.03.2012
- bugfix prefilter did run multiple times on inline subtemplates compiled into several main templates (Forum Topic 21325)
- bugfix implement Smarty2's behaviour of variables assigned by reference in SmartyBC. {assign} will affect all references.
  (issue 88)

21.03.2012
- bugfix compileAllTemplates() and compileAllConfig() did not return the number of compiled files (Forum Topic 21286)

13.03.2012
- correction of yesterdays bugfix (Forum Topic 21175 and 21182)

12.03.2012
- bugfix a double quoted string of "$foo" did not compile into PHP "$foo" (Forum Topic 21175)
- bugfix template inheritance did set $merge_compiled_includes globally true

03.03.2012
- optimization of compiling speed when same modifier was used several times

02.03.2012
- enhancement the default plugin handler can now also resolve undefined modifier (Smarty::PLUGIN_MODIFIER)
  (Issue 85)

## Smarty-3.1.8  -
19.02.2012
- bugfix {include} could result in a fatal error if used in appended or prepended nested {block} tags
  (reported by mh and Issue 83)
- enhancement added Smarty special variable $smarty.template_object to return the current template object (Forum Topic 20289)


07.02.2012
- bugfix increase entropy of internal function names in compiled and cached template files (Forum Topic 20996)
- enhancement cacheable parameter added to default plugin handler, same functionality as in registerPlugin (request by calguy1000)

06.02.2012
- improvement stream_resolve_include_path() added to Smarty_Internal_Get_Include_Path (Forum Topic 20980)
- bugfix fetch('extends:foo.tpl') always yielded $source->exists == true (Forum Topic 20980)
- added modifier unescape:"url", fix (Forum Topic 20980)
- improvement replaced some calls of preg_replace with str_replace (Issue 73)

30.01.2012
- bugfix Smarty_Security internal $_resource_dir cache wasn't properly propagated

27.01.2012
- bugfix Smarty did not a template name of "0" (Forum Topic 20895)

20.01.2012
- bugfix typo in Smarty_Internal_Get_IncludePath did cause runtime overhead (Issue 74)
- improvment remove unneeded assigments (Issue 75 and 76)
- fixed typo in template parser
- bugfix output filter must not run before writing cache when template does contain nocache code (Issue 71)

02.01.2012
- bugfix {block foo nocache} did not load plugins within child {block} in nocache mode (Forum Topic 20753)

29.12.2011
- bugfix enable more entropy in Smarty_Internal_Write_File for "more uniqueness" and Cygwin compatibility (Forum Topic 20724)
- bugfix embedded quotes in single quoted strings did not compile correctly in {nocache} sections (Forum Topic 20730)

28.12.2011
- bugfix Smarty's internal header code must be excluded from postfilters (issue 71)

22.12.2011
- bugfix the new lexer of 17.12.2011 did fail if mbstring.func_overload != 0 (issue 70) (Forum Topic 20680)
- bugfix template inheritace did fail if mbstring.func_overload != 0 (issue 70) (Forum Topic 20680)

20.12.2011
- bugfix template inheritance: {$smarty.block.child} in nested child {block} tags did not return
  content after {$smarty.block.child} (Forum Topic 20564)

## Smarty-3.1.7 -
18.12.2011
- bugfix strings ending with " in multiline strings of config files failed to compile (issue #67)
- added chaining to Smarty_Internal_Templatebase
- changed unloadFilter() to not return a boolean in favor of chaining and API conformity
- bugfix unregisterObject() raised notice when object to unregister did not exist
- changed internals to use Smarty::$_MBSTRING ($_CHARSET, $_DATE_FORMAT) for better unit testing
- added Smarty::$_UTF8_MODIFIER for proper PCRE charset handling (Forum Topic 20452)
- added Smarty_Security::isTrustedUri() and Smarty_Security::$trusted_uri to validate
  remote resource calls through {fetch} and {html_image} (Forum Topic 20627)

17.12.2011
- improvement of compiling speed by new handling of plain text blocks in the lexer/parser (issue #68)

16.12.2011
- bugfix the source exits flag and timestamp was not setup when template was in php include path (issue #69)

9.12.2011
- bugfix {capture} tags around recursive {include} calls did throw exception (Forum Topic 20549)
- bugfix $auto_literal = false did not work with { block} tags in child templates (Forum Topic 20581)
- bugfix template inheritance: do not include code of {include} in overloaded {block} into compiled
  parent template (Issue #66}
- bugfix template inheritance: {$smarty.block.child} in nested child {block} tags did not return expected
  result (Forum Topic 20564)

## Smarty-3.1.6  -
30.11.2011
- bugfix is_cache() for individual cached subtemplates with $smarty->caching = CACHING_OFF did produce
  an exception (Forum Topic 20531)

29.11.2011
- bugfix added exception if the default plugin handler did return a not static callback (Forum Topic 20512)

25.11.2011
- bugfix {html_select_date} and {html_slecet_time} did not default to current time if "time" was not specified
  since r4432 (issue 60)

24.11.2011
- bugfix a subtemplate later used as main template did use old variable values

21.11.2011
- bugfix cache file could include unneeded modifier plugins under certain condition

18.11.2011
- bugfix declare all directory properties private to map direct access to getter/setter also on extended Smarty class

16.11.2011
- bugfix Smarty_Resource::load() did not always return a proper resource handler (Forum Topic 20414)
- added escape argument to html_checkboxes and html_radios (Forum Topic 20425)

## Smarty-3.1.5  -
14.11.2011
- bugfix allow space between function name and open bracket (forum topic 20375)

09.11.2011
- bugfix different behaviour of uniqid() on cygwin. See https://bugs.php.net/bug.php?id=34908
  (forum topic 20343)

01.11.2011
- bugfix {if} and {while} tags without condition did not throw a SmartyCompilerException (Issue #57)
- bugfix multiline strings in config files could fail on longer strings (reopened Issue #55)

22.10.2011
- bugfix smarty_mb_from_unicode() would not decode unicode-points properly
- bugfix use catch Exception instead UnexpectedValueException in
  clearCompiledTemplate to be PHP 5.2 compatible

21.10.2011
- bugfix apostrophe in plugins_dir path name failed (forum topic 20199)
- improvement sha1() for array keys longer than 150 characters
- add Smarty::$allow_ambiguous_resources to activate unique resource handling (Forum Topic 20128)

20.10.2011
- @silenced unlink() in Smarty_Internal_Write_File since debuggers go haywire without it.
- bugfix Smarty::clearCompiledTemplate() threw an Exception if $cache_id was not present in $compile_dir when $use_sub_dirs = true.
- bugfix {html_select_date} and {html_select_time} did not properly handle empty time arguments (Forum Topic 20190)
- improvement removed unnecessary sha1()

19.10.2011
- revert PHP4 constructor message
- fixed PHP4 constructor message

## Smarty-3.1.4 -
19.10.2011
- added exception when using PHP4 style constructor

16.10.2011
- bugfix testInstall() did not propery check cache_dir and compile_dir

15.10.2011
- bugfix Smarty_Resource and Smarty_CacheResource runtime caching (Forum Post 75264)

14.10.2011
- bugfix unique_resource did not properly apply to compiled resources (Forum Topic 20128)
- add locking to custom resources (Forum Post 75252)
- add Smarty_Internal_Template::clearCache() to accompany isCached() fetch() etc.

13.10.2011
- add caching for config files in Smarty_Resource
- bugfix disable of caching after isCached() call did not work (Forum Topic 20131)
- add concept unique_resource to combat potentially ambiguous template_resource values when custom resource handlers are used (Forum Topic 20128)
- bugfix multiline strings in config files could fail on longer strings (Issue #55)

11.10.2011
- add runtime checks for not matching {capture}/{/capture} calls (Forum Topic 20120)

10.10.2011
- bugfix variable name typo in {html_options} and {html_checkboxes} (Issue #54)
- bugfix <?xml> tag did create wrong output when caching enabled and the tag was in included subtemplate
- bugfix Smarty_CacheResource_mysql example was missing strtotime() calls

## Smarty-3.1.3  -
07.10.2011
- improvement removed html comments from {mailto} (Forum Topic 20092)
- bugfix testInstall() would not show path to internal plugins_dir (Forum Post 74627)
- improvement testInstall() now showing resolved paths and checking the include_path if necessary
- bugfix html_options plugin did not handle object values properly (Issue #49, Forum Topic 20049)
- improvement html_checkboxes and html_radios to accept null- and object values, and label_ids attribute
- improvement removed some unnecessary count()s
- bugfix parent pointer was not set when fetch() for other template was called on template object

06.10.2011
- bugfix switch lexer internals depending on mbstring.func_overload
- bugfix start_year and end_year of {html_select_date} did not use current year as offset base (Issue #53)

05.10.2011
- bugfix of problem introduced with r4342 by replacing strlen() with isset()
- add environment configuration issue with mbstring.func_overload Smarty cannot compensate for (Issue #45)
- bugfix nofilter tag option did not disable default modifier
- bugfix html_options plugin did not handle null- and object values properly (Issue #49, Forum Topic 20049)

04.10.2011
- bugfix assign() in plugins called in subtemplates did change value also in parent template
- bugfix of problem introduced with r4342 on math plugin
- bugfix output filter should not run on individually cached subtemplates
- add unloadFilter() method
- bugfix has_nocache_code flag was not reset before compilation

## Smarty-3.1.2  -
03.10.2011
- improvement add internal $joined_template_dir property instead computing it on the fly several times

01.10.2011
- improvement replaced most in_array() calls by more efficient isset() on array_flip()ed haystacks
- improvement replaced some strlen($foo) > 3 calls by isset($foo[3])
- improvement Smarty_Internal_Utility::clearCompiledTemplate() removed redundant strlen()s

29.09.2011
- improvement of Smarty_Internal_Config::loadConfigVars() dropped the in_array for index look up

28.09.2011
- bugfix on template functions called nocache calling other template functions

27.09.2011
- bugfix possible warning "attempt to modify property of non-object" in {section} (issue #34)
- added chaining to Smarty_Internal_Data so $smarty->assign('a',1)->assign('b',2); is possible now
- bugfix remove race condition when a custom resource did change timestamp during compilation
- bugfix variable property did not work on objects variable in template
- bugfix smarty_make_timestamp() failed to process DateTime objects properly
- bugfix wrong resource could be used on compile check of custom resource

26.09.2011
- bugfix repeated calls to same subtemplate did not make use of cached template object

24.09.2011
- removed internal muteExpectedErrors() calls in favor of having the implementor call this once from his application
- optimized muteExpectedErrors() to pass errors to the latest registered error handler, if appliccable
- added compile_dir and cache_dir to list of muted directories
- improvment better error message for undefined templates at {include}

23.09.2011
- remove unused properties
- optimization use real function instead anonymous function for preg_replace_callback
- bugfix a relative {include} in child template blocks failed
- bugfix direct setting of $template_dir, $config_dir, $plugins_dir in __construct() of an
  extended Smarty class created problems
- bugfix error muting was not implemented for cache locking

## Smarty 3.1.1  -
22.09.2011
- bugfix {foreachelse} does fail if {section} was nested inside {foreach}
- bugfix debug.tpl did not display correctly when it was compiled with escape_html = true

21.09.2011
- bugfix look for mixed case plugin file names as in 3.0 if not found try all lowercase
- added $error_muting to suppress error messages even for badly implemented error_handlers
- optimized autoloader
- reverted ./ and ../ handling in fetch() and display() - they're allowed again

20.09.2011
- bugfix removed debug echo output while compiling template inheritance
- bugfix relative paths in $template_dir broke relative path resolving in {include "../foo.tpl"}
- bugfix {include} did not work inside nested {block} tags
- bugfix {assign} with scope root and global did not work in all cases

19.09.2011
- bugfix regression in Smarty_CacheReource_KeyValueStore introduced by r4261
- bugfix output filter shall not run on included subtemplates

18.09.2011
- bugfix template caching did not care about file.tpl in different template_dir
- bugfix {include $file} was broken when merge_compiled_incluges = true
- bugfix {include} was broken when merge_compiled_incluges = true and same indluded template
  was used in different main templates in one compilation run
- bugfix for Smarty2 style compiler plugins on unnamed attribute passing like {tag $foo $bar}
- bugfix debug.tpl did not display correctly when it was compiled with escape_html = true

17.09.2011
- bugfix lock_id for file resource would create invalid filepath
- bugfix resource caching did not care about file.tpl in different template_dir

## Smarty 3.1.0  -
15/09/2011
- optimization of {foreach}; call internal _count() method only when "total" or "last" {foreach} properties are used

11/09/2011
- added  unregisterObject() method

06/09/2011
- bugfix  isset() did not work in templates on config variables

03/09/2011
- bugfix createTemplate() must default to cache_id and compile_id of Smarty object
- bugfix Smarty_CacheResource_KeyValueStore must include $source->uid in cache filepath to keep templates with same
  name but different folders separated
- added cacheresource.apc.php example in demo folder

02/09/2011
- bugfix cache lock file must use absolute filepath

01/09/2011
- update of cache locking

30/08/2011
- added locking mechanism to CacheResource API (implemented with File and KeyValueStores)

28/08/2011
- bugfix clearCompileTemplate() did not work for specific template subfolder or resource

27/08/2011
- bugfix {$foo|bar+1} did create syntax error

26/08/2011
- bugfix when generating nocache code which contains double \
- bugfix handle race condition if cache file was deleted between filemtime and include

17/08/2011
- bugfix CacheResource_Custom bad internal fetch() call

15/08/2011
- bugfix CacheResource would load content twice for KeyValueStore and Custom handlers

06/08/2011
- bugfix {include} with scope attribute could execute in wrong scope
- optimization of compile_check processing

03/08/2011
- allow comment tags to comment {block} tags out in child templates

26/07/2011
- bugfix experimental getTags() method did not work

24/07/2011
- sure opened output buffers are closed on exception
- bugfix {foreach} did not work on IteratorAggregate

22/07/2011
- clear internal caches on clearAllCache(), clearCache(), clearCompiledTemplate()

21/07/2011
- bugfix value changes of variable values assigned to Smarty object could not be seen on repeated $smarty->fetch() calls

17/07/2011
- bugfix {$smarty.block.child} did drop a notice at undefined child

15/07/2011
- bugfix individual cache_lifetime of {include} did not work correctly inside {block} tags
- added caches for Smarty_Internal_TemplateSource and Smarty_Internal_TemplateCompiled to reduce I/O for multiple cache_id rendering

14/07/2011
- made Smarty::loadPlugin() respect the include_path if required

13/07/2011
- optimized internal file write functionality
- bugfix PHP did eat line break on nocache sections
- fixed typo of Smarty_Security properties $allowed_modifiers and $disabled_modifiers

06/07/2011
- bugfix variable modifier must run befor gereral filtering/escaping

04/07/2011
- bugfix use (?P<name>) syntax at preg_match as some pcre libraries failed on (?<name>)
- some performance improvement when using generic getter/setter on template objects

30/06/2011
- bugfix generic getter/setter of Smarty properties used on template objects did throw exception
- removed is_dir and is_readable checks from directory setters for better performance

28/06/2011
- added back support of php template resource as undocumented feature
- bugfix automatic recompilation on version change could drop undefined index notice on old 3.0 cache and compiled files
- update of README_3_1_DEV.txt and moved into the distribution folder
- improvement show first characters of eval and string templates instead sha1 Uid in debug window

## Smarty 3.1-RC1 -
25/06/2011
- revert change of 17/06/2011. $_smarty varibale removed. call loadPlugin() from inside plugin code if required
- code cleanup, remove no longer used properties and methods
- update of PHPdoc comments

23/06/2011
- bugfix {html_select_date} would not respect current time zone

19/06/2011
- added $errors argument to testInstall() functions to suppress output.
- added plugin-file checks to testInstall()

18/06/2011
- bugfix mixed use of same subtemplate inline and not inline in same script could cause a warning during compilation

17/06/2011
- bugfix/change use $_smarty->loadPlugin() when loading nested depending plugins via loadPlugin
- bugfix {include ... inline} within {block}...{/block} did fail

16/06/2011
- bugfix do not overwrite '$smarty' template variable when {include ... scope=parent} is called
- bugfix complete empty inline subtemplates did fail

15/06/2011
- bugfix template variables where not accessable within inline subtemplates

12/06/2011
- bugfix removed unneeded merging of template variable when fetching includled subtemplates

10/06/2011
- made protected properties $template_dir, $plugins_dir, $cache_dir, $compile_dir, $config_dir accessible via magic methods

09/06/2011
- fix smarty security_policy issue in plugins {html_image} and {fetch}

05/06/2011
- update of SMARTY_VERSION
- bugfix made getTags() working again

04/06/2011
- allow extends resource in file attribute of {extends} tag

03/06/2011
- added {setfilter} tag to set filters for variable output
- added escape_html property to control autoescaping of variable output

27/05/2011
- added allowed/disabled tags and modifiers in security for sandboxing

23/05/2011
- added base64: and urlencode: arguments to eval and string resource types

22/05/2011
- made time-attribute of {html_select_date} and {html_select_time} accept arrays as defined by attributes prefix and field_array

13/05/2011
- remove setOption / getOption calls from SamrtyBC class

02/05/2011
- removed experimental setOption() getOption() methods
- output returned content also on opening tag calls of block plugins
- rewrite of default plugin handler
- compile code of variable filters for better performance

20/04/2011
- allow {php} {include_php} tags and PHP_ALLOW handling only with the SmartyBC class
- removed support of php template resource

20/04/2011
- added extendsall resource example
- optimization of template variable access
- optimization of subtemplate handling {include}
- optimization of template class

01/04/2011
- bugfix quote handling in capitalize modifier

28/03/2011
- bugfix stripslashes() requried when using PCRE e-modifier

04/03/2011
- upgrade to new PHP_LexerGenerator version 0.4.0 for better performance

27/02/2011
- ignore .svn folders when clearing cache and compiled files
- string resources do not need a modify check

26/02/2011
- replaced smarty_internal_wrapper by SmartyBC class
- load utility functions as static methods instead through __call()
- bugfix in extends resource when subresources are used
- optimization of modify checks

25/02/2011
- use $smarty->error_unassigned to control NOTICE handling on unassigned variables

21/02/2011
- added new new compile_check mode COMPILECHECK_CACHEMISS
- corrected new cloning behaviour of createTemplate()
- do no longer store the compiler object as property in the compile_tag classes to avoid possible memory leaks
  during compilation

19/02/2011
- optimizations on merge_compiled_includes handling
- a couple of optimizations and bugfixes related to new resource structure

17/02/2011
- changed ./ and ../ behaviour

14/02/2011
- added {block ... hide} option to suppress block if no child is defined

13/02/2011
- update handling of recursive subtemplate calls
- bugfix replace $smarty->triggerError() by exception in smarty_internal_resource_extends.php

12/02/2011
- new class Smarty_Internal_TemplateBase with shared methods of Smarty and Template objects
- optimizations of template processing
- made register... methods permanet
- code for default_plugin_handler
- add automatic recompilation at version change

04/02/2011
- change in Smarty_CacheResource_Custom
- bugfix cache_lifetime did not compile correctly at {include} after last update
- moved isCached processing into CacheResource class
- bugfix new CacheResource API did not work with disabled compile_check

03/02/2011
- handle template content as function to improve speed on multiple calls of same subtemplate and isCached()/display() calls
- bugfixes and improvents in the new resource API
- optimizations of template class code

25/01/2011
- optimized function html_select_time

22/01/2011
- added Smarty::$use_include_path configuration directive for Resource API

21/01/2011
- optimized function html_select_date

19/01/2011
- optimized outputfilter trimwhitespace

18/01/2011
- bugfix Config to use Smarty_Resource to fetch sources
- optimized Smarty_Security's isTrustedDir() and isTrustedPHPDir()

17/01/2011
- bugfix HTTP headers for CGI SAPIs

16/01/2011
- optimized internals of Smarty_Resource and Smarty_CacheResource

14/01/2011
- added modifiercompiler escape to improve performance of escaping html, htmlall, url, urlpathinfo, quotes, javascript
- added support to choose template_dir to load from: [index]filename.tpl

12/01/2011
- added unencode modifier to revert results of encode modifier
- added to_charset and from_charset modifier for character encoding

11/01/2011
- added SMARTY_MBSTRING to generalize MBString detection
- added argument $lc_rest to modifier.capitalize to lower-case anything but the first character of a word
- changed strip modifier to consider unicode white-space, too
- changed wordwrap modifier to accept UTF-8 strings
- changed count_sentences modifier to consider unicode characters and treat sequences delimited by ? and ! as sentences, too
- added argument $double_encode to modifier.escape (applies to html and htmlall only)
- changed escape modifier to be UTF-8 compliant
- changed textformat block to be UTF-8 compliant
- optimized performance of mailto function
- fixed spacify modifier so characters are not prepended and appended, made it unicode compatible
- fixed truncate modifier to properly use mb_string if possible
- removed UTF-8 frenzy from count_characters modifier
- fixed count_words modifier to treat "hello-world" as a single word like str_count_words() does
- removed UTF-8 frenzy from upper modifier
- removed UTF-8 frenzy from lower modifier

01/01/2011
- optimize smarty_modified_escape for hex, hexentity, decentity.

28/12/2010
- changed $tpl_vars, $config_vars and $parent to belong to Smarty_Internal_Data
- added Smarty::registerCacheResource() for dynamic cache resource object registration

27/12/2010
- added Smarty_CacheResource API and refactored existing cache resources accordingly
- added Smarty_CacheResource_Custom and Smarty_CacheResource_Mysql

26/12/2010
- added Smarty_Resource API and refactored existing resources accordingly
- added Smarty_Resource_Custom and Smarty_Resource_Mysql
- bugfix Smarty::createTemplate() to return properly cloned template instances

24/12/2010
- optimize smarty_function_escape_special_chars() for PHP >= 5.2.3

## SVN 3.0 trunk  -
14/05/2011
- bugfix error handling at stream resources

13/05/2011
- bugfix condition starting with "-" did fail at {if} and {while} tags

22/04/2011
- bugfix allow only fixed string as file attribute at {extends} tag

01/04/2011
- bugfix do not run filters and default modifier when displaying the debug template
- bugfix of embedded double quotes within multi line strings (""")

29/03/2011
- bugfix on error message in smarty_internal_compile_block.php
- bugfix mb handling in strip modifier
- bugfix for Smarty2 style registered compiler function on unnamed attribute passing like {tag $foo $bar}

17/03/2011
- bugfix on default {function} parameters when {function} was used in nocache sections
- bugfix on compiler object destruction. compiler_object property was by mistake unset.

09/03/2011
-bugfix a variable filter should run before modifiers on an output tag (see change of 23/07/2010)

08/03/2011
- bugfix loading config file without section should load only defaults

03/03/2011
- bugfix "smarty" template variable was not recreated when cached templated had expired
- bugfix internal rendered_content must be cleared after subtemplate was included

01/03/2011
- bugfix replace modifier did not work in 3.0.7 on systems without multibyte support
- bugfix {$smarty.template} could return in 3.0.7 parent template name instead of
         child name when it needed to compile

25/02/2011
- bugfix for Smarty2 style compiler plugins on unnamed attribute passing like {tag $foo $bar}

24/02/2011
- bugfix $smarty->clearCache('some.tpl') did by mistake cache the template object

18/02/2011
- bugfix removed possible race condition when isCached() was called for an individually cached subtemplate
- bugfix force default debug.tpl to be loaded by the file resource

17/02/2011
-improvement not to delete files starting with '.' from cache and template_c folders on clearCompiledTemplate() and clearCache()

16/02/2011
-fixed typo in exception message of Smarty_Internal_Template
-improvement allow leading spaces on } tag closing if auto_literal is enabled

13/02/2011
- bufix replace $smarty->triggerError() by exception
- removed obsolete {popup_init..} plugin from demo templates
- bugfix replace $smarty->triggerError() by exception in smarty_internal_resource_extends.php

## Smarty 3.0.7  -
09/02/2011
- patched vulnerability when using {$smarty.template}

01/02/2011
- removed assert() from config and template parser

31/01/2011
- bugfix the lexer/parser did fail on special characters like VT

16/01/2011
-bugfix of ArrayAccess object handling in internal _count() method
-bugfix of Iterator object handling in internal _count() method

14/01/2011
-bugfix removed memory leak while processing compileAllTemplates

12/01/2011
- bugfix in {if} and {while} tag compiler when using assignments as condition and nocache mode

10/01/2011
- bugfix when using {$smarty.block.child} and name of {block} was in double quoted string
- bugfix updateParentVariables() was called twice when leaving {include} processing

- bugfix mb_str_replace in replace and escape modifiers work with utf8

31/12/2010
- bugfix dynamic configuration of $debugging_crtl did not work
- bugfix default value of $config_read_hidden changed to false
- bugfix format of attribute array on compiler plugins
- bugfix getTemplateVars() could return value from wrong scope

28/12/2010
- bugfix multiple {append} tags failed to compile.

22/12/2010
- update do not clone the Smarty object an internal createTemplate() calls to increase performance

21/12/2010
- update html_options to support class and id attrs

17/12/2010
- bugfix added missing support of $cache_attrs for registered plugins

15/12/2010
- bugfix assignment as condition in {while} did drop an E_NOTICE

14/12/2010
- bugfix when passing an array as default parameter at {function} tag

13/12/2010
- bugfix {$smarty.template} in child template did not return right content
- bugfix Smarty3 did not search the PHP include_path for template files

## Smarty 3.0.6  -

12/12/2010
- bugfix fixed typo regarding yesterdays change to allow streamWrapper

11/12/2010
- bugfix nested block tags in template inheritance child templates did not work correctly
- bugfix {$smarty.current_dir} in child template did not point to dir of child template
- bugfix changed code when writing temporary compiled files to allow stream_wrapper

06/12/2010
- bugfix getTemplateVars() should return 'null' instead dropping E_NOTICE on an unassigned variable

05/12/2010
- bugfix missing declaration of $smarty in Smarty class
- bugfix empty($foo) in {if} did drop a notice when $foo was not assigned

01/12/2010
- improvement of {debug} tag output

27/11/2010
-change run output filter before cache file is written. (same as in Smarty2)

24/11/2011
-bugfix on parser at  !$foo|modifier
-change parser logic when assignments used as condition in {if] and {while} to allow assign to array element

23/11/2011
-bugfix allow integer as attribute name in plugin calls
-change  trimm whitespace from error message, removed long list of expected tokens

22/11/2010
- bugfix on template inheritance when an {extends} tag was inserted by a prefilter
- added error message for illegal variable file attributes at {extends...} tags

## Smarty 3.0.5  -


19/11/2010
- bugfix on block plugins with modifiers

18/11/2010
- change on handling of unassigned template variable -- default will drop E_NOTICE
- bugfix on Smarty2 wrapper load_filter() did not work

17/11/2010
- bugfix on {call} with variable function name
- bugfix on {block} if name did contain '-'
- bugfix in function.fetch.php , referece to undefined $smarty

16/11/2010
- bugfix whitespace in front of "<?php" in smarty_internal_compile_private_block_plugin.php
- bugfix {$smarty.now} did compile incorrectly
- bugfix on reset(),end(),next(),prev(),current() within templates
- bugfix on default parameter for {function}

15/11/2010
- bugfix when using {$smarty.session} as object
- bugfix scoping problem on $smarty object passed to filters
- bugfix captured content could not be accessed globally
- bugfix Smarty2 wrapper functions could not be call from within plugins

## Smarty 3.0.4  -

14/11/2010
- bugfix isset() did not allow multiple parameter
- improvment of some error messages
- bugfix html_image did use removed property $request_use_auto_globals
- small performace patch in Smarty class

13/11/2010
- bugfix  overloading problem when $smarty->fetch()/display() have been used in plugins
				(introduced with 3.0.2)
- code cleanup
								
## Smarty 3.0.3  -

13/11/2010
- bugfix on {debug}
- reverted location of loadPlugin() to Smarty class
- fixed comments in plugins
- fixed internal_config (removed unwanted code line)
- improvement  remove last linebreak from {function} definition

## Smarty 3.0.2  -

12/11/2010
- reactivated $error_reporting property handling
- fixed typo in compile_continue
- fixed security in {fetch} plugin
- changed back plugin parameters to two. second is template object
  with transparent access to Smarty object
- fixed {config_load} scoping form compile time to run time

## Smarty 3.0.0  -



11/11/2010
- major update including some API changes

10/11/2010
- observe compile_id also for config files

09/11/2010
-bugfix on  complex expressions as start value for {for} tag
request_use_auto_globals
04/11/2010
- bugfix do not allow access of dynamic and private object members of assigned objects when
  security is enabled.

01/11/2010
- bugfix related to E_NOTICE change.  {if empty($foo)} did fail when $foo contained a string

28/10/2010
- bugfix on compiling modifiers within $smarty special vars like {$smarty.post.{$foo|lower}}

27/10/2010
- bugfix default parameter values did not work for template functions included with {include}

25/10/2010
- bugfix for E_NOTICE change, array elements did not work as modifier parameter

20/10/2010
- bugfix for the E_NOTICE change

19/10/2010
- change Smarty does no longer mask out E_NOTICE by default during template processing

13/10/2010
- bugfix removed ambiguity between ternary and stream variable in template syntax
- bugfix use caching properties of template instead of smarty object when compiling child {block}
- bugfix {*block}...{/block*} did throw an exception in template inheritance
- bugfix on template inheritance using nested eval or string resource in {extends} tags
- bugfix on output buffer handling in isCached() method

##  RC4 -

01/10/2010
- added {break} and {continue} tags for flow control of {foreach},{section},{for} and {while} loops
- change of 'string' resource. It's no longer evaluated and compiled files are now stored
- new 'eval' resource which evaluates a template without saving the compiled file
- change in isCached() method to allow multiple calls for the same template

25/09/2010
- bugfix on some compiling modifiers

24/09/2010
- bugfix merge_compiled_includes flag was not restored correctly in {block} tag

22/09/2010
- bugfix on default modifier

18/09/2010
- bugfix untility compileAllConfig() did not create sha1 code for compiled template file names if template_dir was defined with no trailing DS
- bugfix on templateExists() for extends resource

17/09/2010
- bugfix {$smarty.template} and {$smarty.current_dir} did not compile correctly within {block} tags
- bugfix corrected error message on missing template files in extends resource
- bugfix untility compileAllTemplates() did not create sha1 code for compiled template file names if template_dir was defined with no trailing DS

16/09/2010
- bugfix when a doublequoted modifier parameter did contain Smarty tags and ':'

15/09/2010
- bugfix resolving conflict between '<%'/'%>' as custom Smarty delimiter and ASP tags
- use ucfirst for resource name on internal resource class names

12/09/2010
- bugfix for change of 08/09/2010 (final {block} tags in subtemplates did not produce correct results)

10/09/2010
- bugfix for change of 08/09/2010 (final {block} tags in subtemplates did not produce correct results)

08/09/2010
- allow multiple template inheritance branches starting in subtemplates

07/09/2010
- bugfix {counter} and {cycle} plugin assigned result to smarty variable not in local(template) scope
- bugfix templates containing just {strip} {/strip} tags did produce an error


23/08/2010
- fixed E_STRICT errors for uninitialized variables

22/08/2010
- added attribute cache_id to {include} tag

13/08/2010
- remove exception_handler property from Smarty class
- added Smarty's own exceptions SmartyException and SmartyCompilerException

09/08/2010
- bugfix on modifier with doublequoted strings as parameter containing embedded tags

06/08/2010
- bugfix when cascading some modifier like |strip|strip_tags modifier

05/08/2010
- added plugin type modifiercompiler to produce compiled modifier code
- changed standard modifier plugins to the compiling versions whenever possible
- bugfix in nocache sections {include} must not cache the subtemplate

02/08/2010
- bugfix strip did not work correctly in conjunction with comment lines

31/07/2010
- bugfix on nocache attribute at {assign} and {append}

30/07/2010
- bugfix passing scope attributes in doublequoted strings did not work at {include} {assign} and {append}

25/07/2010
- another bugfix of change from 23/07/2010 when compiling modifier

24/07/2010
- bugfix of change from 23/07/2010 when compiling modifier

23/07/2010
- changed execution order. A variable filter does now run before modifiers on output of variables
- bugfix use always { and } as delimiter for debug.tpl


22/07/2010
- bugfix in templateExists() method

20/07/2010
- fixed handling of { strip } tag with whitespaces

15/07/2010
- bufix  {$smarty.template} does include now the relative path, not just filename

##  RC3 -




15/07/2010
- make the date_format modifier work also on objects of the DateTime class
- implementation of parsetrees in the parser to close security holes and remove unwanted empty line in HTML output

08/07/2010
- bugfix on assigning multidimensional arrays within templates
- corrected bugfix for truncate modifier

07/07/2010
- bugfix the truncate modifier needs to check if the string is utf-8 encoded or not
- bugfix support of script files relative to trusted_dir

06/07/2010
- create exception on recursive {extends} calls
- fixed reported line number at "unexpected closing tag " exception
- bugfix on escape:'mail' modifier
- drop exception if 'item' variable is equal 'from' variable in {foreach} tag

01/07/2010
- removed call_user_func_array calls for optimization of compiled code when using registered modifiers and plugins

25/06/2010
- bugfix escaping " when block tags are used within doublequoted strings

24/06/2010
- replace internal get_time() calls with standard PHP5 microtime(true) calls in Smarty_Internal_Utility
- added $smarty->register->templateClass() and $smarty->unregister->templateClass() methods for supporting static classes with namespace


22/06/2010
- allow spaces between typecast and value in template syntax
- bugfix get correct count of traversables in {foreach} tag

21/06/2010
- removed use of PHP shortags SMARTY_PHP_PASSTHRU mode
- improved speed of cache->clear() when a compile_id was specified and use_sub_dirs is true

20/06/2010
- replace internal get_time() calls with standard PHP5 microtime(true) calls
- closed security hole when php.ini asp_tags = on

18/06/2010
- added __toString method to the Smarty_Variable class


14/06/2010
- make handling of Smarty comments followed by newline BC to Smarty2


##  RC2 -



13/06/2010
- bugfix Smarty3 did not handle hexadecimals like 0x0F as numerical value
- bugifx Smarty3 did not accept numerical constants like .1 or 2. (without a leading or trailing digit)

11/06/2010
- bugfix the lexer did fail on larger {literal} ... {/literal} sections

03/06/2010
- bugfix on calling template functions like Smarty tags

01/06/2010
- bugfix on template functions used with template inheritance
- removed /* vim: set expandtab: */ comments
- bugfix of auto literal problem introduce with fix of 31/05/2010

31/05/2010
- bugfix the parser did not allow some smarty variables with special name like $for, $if, $else and others.

27/05/2010
- bugfix on object chaining using variable properties
- make scope of {counter} and {cycle} tags again global as in Smarty2

26/05/2010
- bugfix removed decrepated register_resource call in smarty_internal_template.php

25/05/2010
- rewrite of template function handling to improve speed
- bugfix on file dependency when merge_compiled_includes = true


16/05/2010
- bugfix when passing parameter with numeric name like {foo 1='bar' 2='blar'}

14/05/2010
- bugfix compile new config files if compile_check and force_compile = false
- added variable static classes names to template syntax

11/05/2010
- bugfix  make sure that the cache resource is loaded in all conditions when template methods getCached... are called externally
- reverted the change 0f 30/04/2010. With the exception of forward references template functions can be again called by a standard tag.

10/05/2010
- bugfix on {foreach} and {for} optimizations of 27/04/2010

09/05/2010
- update of template and config file parser because of minor parser generator bugs

07/05/2010
- bugfix on {insert}

06/05/2010
- bugfix when merging compiled templates and objects are passed as parameter of the {include} tag

05/05/2010
- bugfix on {insert} to cache parameter
- implementation of $smarty->default_modifiers as in Smarty2
- bugfix on getTemplateVars method

01/05/2010
- bugfix on handling of variable method names at object chaning

30/04/2010
- bugfix when comparing timestamps in sysplugins/smarty_internal_config.php
- work around of a substr_compare bug in older PHP5 versions
- bugfix on template inheritance for tag names starting with "block"
- bugfix on {function} tag with name attribute in doublequoted strings
- fix to make calling of template functions unambiguously by madatory usage of the {call} tag

##  RC1 -

27/04/2010
- change default of $debugging_ctrl to 'NONE'
- optimization of compiled code of {foreach} and {for} loops
- change of compiler for config variables

27/04/2010
- bugfix in $smarty->cache->clear() method. (do not cache template object)


17/04/2010
- security fix in {math} plugin


12/04/2010
- bugfix in smarty_internal_templatecompilerbase (overloaded property)
- removed parser restrictions in using true,false and null as ID

07/04/2010
- bugfix typo in smarty_internal_templatecompilerbase

31/03/2010
- compile locking by touching old compiled files to avoid concurrent compilations

29/03/2010
- bugfix allow array definitions as modifier parameter
- bugfix observe compile_check property when loading config files
- added the template object as third filter parameter

25/03/2010
- change of utility->compileAllTemplates() log messages
- bugfix on nocache code in {function} tags
- new method utility->compileAllConfig() to compile all config files

24/03/2010
- bugfix on register->modifier() error messages

23/03/2010
- bugfix on template inheritance when calling multiple child/parent relations
- bugfix on caching mode SMARTY_CACHING_LIFETIME_SAVED and cache_lifetime = 0

22/03/2010
- bugfix make directory separator operating system independend in compileAllTemplates()

21/03/2010
- removed unused code in compileAllTemplates()

19/03/2010
- bugfix for multiple {/block} tags on same line

17/03/2010
- bugfix make $smarty->cache->clear() function independent from caching status

16/03/2010
- bugfix on assign attribute at registered template objects
- make handling of modifiers on expression BC to Smarty2

15/03/2010
- bugfix on block plugin calls

11/03/2010
- changed parsing of <?php and ?> back to Smarty2 behaviour

08/03/2010
- bugfix on uninitialized properties in smarty_internal_template
- bugfix on $smarty->disableSecurity()

04/03/2010
- bugfix allow uppercase chars in registered resource names
- bugfix on accessing chained objects of static classes

01/03/2010
- bugfix on nocache code in {block} tags if child template was included by {include}

27/02/2010
- allow block tags inside double quoted string

26/02/2010
- cache modified check implemented
- support of access to a class constant from an object (since PHP 5.3)

24/02/2010
- bugfix on expressions in doublequoted string enclosed in backticks
- added security property $static_classes for static class security

18/02/2010
- bugfix on parsing Smarty tags inside <?xml ... ?>
- bugfix on truncate modifier

17/02/2010
- removed restriction that modifiers did require surrounding parenthesis in some cases
- added {$smarty.block.child} special variable for template inheritance

16/02/2010
- bugfix on <?xml ... ?> tags for all php_handling modes
- bugfix on parameter of variablefilter.htmlspecialchars.php plugin

14/02/2010
- added missing _plugins property in smarty.class.php
- bugfix $smarty.const... inside doublequoted strings and backticks was compiled into wrong PHP code

12/02/2010
- bugfix on nested {block} tags
- changed Smarty special variable $smarty.parent to $smarty.block.parent
- added support of nested {bock} tags

10/02/2010
- avoid possible notice on $smarty->cache->clear(...), $smarty->clear_cache(....)
- allow Smarty tags inside <? ... ?> tags in SMARTY_PHP_QUOTE and SMARTY_PHP_PASSTHRU mode
- bugfix at new "for" syntax like {for $x=1 to 10 step 2}

09/02/2010
- added $smarty->_tag_stack for tracing block tag hierarchy

08/02/2010
- bugfix  use template fullpath at §smarty->cache->clear(...), $smarty->clear_cache(....)
- bugfix of cache filename on extended templates when force_compile=true

07/02/2010
- bugfix on changes of 05/02/2010
- preserve line endings type form template source
- API changes (see README file)

05/02/2010
- bugfix on modifier and block plugins with same name

02/02/2010
- retaining newlines at registered functions and function plugins

01/25/2010
- bugfix cache resource was not loaded when caching was globally off but enabled at a template object
- added test that $_SERVER['SCRIPT_NAME'] does exist in Smarty.class.php

01/22/2010
- new method $smarty->createData([$parent]) for creating a data object (required for bugfixes below)
- bugfix config_load() method now works also on a data object
- bugfix get_config_vars() method now works also on a data and template objects
- bugfix clear_config() method now works also on a data and template objects

01/19/2010
- bugfix on plugins if same plugin was called from a nocache section first and later from a cached section


###beta 7###


01/17/2010
- bugfix on $smarty.const... in double quoted strings

01/16/2010
- internal change of config file lexer/parser on handling of section names
- bugfix on registered objects (format parameter of register_object was not handled correctly)

01/14/2010
- bugfix on backslash within single quoted strings
- bugfix allow absolute filepath for config files
- bugfix on special Smarty variable $smarty.cookies
- revert handling of newline on no output tags like {if...}
- allow special characters in config file section names for Smarty2 BC

01/13/2010
- bugfix on {if} tags

01/12/2010
- changed back modifier handling in parser. Some restrictions still apply:
    if modifiers are used in side {if...} expression or in mathematical expressions
    parentheses must be used.
- bugfix the {function..} tag did not accept the name attribute in double quotes
- closed possible security hole at <?php ... ?> tags
- bugfix of config file parser on large config files


###beta 6####

01/11/2010
- added \n to the compiled code of the {if},{else},{elseif},{/if} tags to get output of newlines as expected by the template source
- added missing support of insert plugins
- added optional nocache attribute to {block} tags in parent template
- updated <?php...?> handling supporting now heredocs and newdocs. (thanks to Thue Jnaus Kristensen)

01/09/2010
- bugfix on nocache {block} tags in parent templates

01/08/2010
- bugfix on variable filters. filter/nofilter attributes did not work on output statements

01/07/2010
- bugfix on file dependency at template inheritance
- bugfix on nocache code at template inheritance

01/06/2010
- fixed typo in smarty_internal_resource_registered
- bugfix for custom delimiter at extends resource and {extends} tag

01/05/2010
- bugfix sha1() calculations at extends resource and some general improvments on sha1() handling


01/03/2010
- internal change on building cache files

01/02/2010
- update cached_timestamp at the template object after cache file is written to avoid possible side effects
- use internally always SMARTY_CACHING_LIFETIME_* constants

01/01/2010
- bugfix for obtaining plugins which must be included (related to change of 12/30/2009)
- bugfix for {php} tag (trow an exception if allow_php_tag = false)

12/31/2009
- optimization of generated code for doublequoted strings containing variables
- rewrite of {function} tag handling
  - can now be declared in an external subtemplate
  - can contain nocache sections (nocache_hash handling)
  - can be called in noccache sections (nocache_hash handling)
  - new {call..} tag to call template functions with a variable name {call name=$foo}
- fixed nocache_hash handling in merged compiled templates

12/30/2009
- bugfix for plugins defined in the script as smarty_function_foo

12/29/2009
- use sha1() for filepath encoding
- updates on nocache_hash handling
- internal change on merging some data
- fixed cache filename for custom resources

12/28/2009
- update for security fixes
- make modifier plugins always trusted
- fixed bug loading modifiers in child template at template inheritance

12/27/2009
--- this is a major update with a couple of internal changes ---
- new config file lexer/parser (thanks to Thue Jnaus Kristensen)
- template lexer/parser fixes for PHP and {literal} handing (thanks to Thue Jnaus Kristensen)
- fix on registered plugins with different type but same name
- rewrite of plugin handling (optimized execution speed)
- closed a security hole regarding PHP code injection into cache files
- fixed bug in clear cache handling
- Renamed a couple of internal classes
- code cleanup for merging compiled templates
- couple of runtime optimizations (still not all done)
- update of getCachedTimestamp()
- fixed bug on modifier plugins at nocache output

12/19/2009
- bugfix on comment lines in config files

12/17/2009
- bugfix of parent/global variable update at included/merged subtemplates
- encode final template filepath into filename of compiled and cached files
- fixed {strip} handling in auto literals

12/16/2009
- update of changelog
- added {include file='foo.tpl' inline}  inline option to merge compiled code of subtemplate into the calling template

12/14/2009
- fixed sideefect of last modification (objects in array index did not work anymore)

12/13/2009
- allow boolean negation ("!") as operator on variables outside {if} tag

12/12/2009
- bugfix on single quotes inside {function} tag
- fix short append/prepend attributes in {block} tags

12/11/2009
- bugfix on clear_compiled_tpl (avoid possible warning)

12/10/2009
- bugfix on {function} tags and template inheritance

12/05/2009
- fixed problem when a cached file was fetched several times
- removed unneeded lexer code

12/04/2009
- added max attribute to for loop
- added security mode allow_super_globals

12/03/2009
- template inheritance: child templates can now call functions defined by the {function} tag in the parent template
- added {for $foo = 1 to 5 step 2}  syntax
- bugfix for {$foo.$x.$y.$z}

12/01/2009
- fixed parsing of names of special formated tags like if,elseif,while,for,foreach
- removed direct access to constants in templates because of some syntax problems
- removed cache resource plugin for mysql from the distribution
- replaced most hard errors (exceptions) by softerrors(trigger_error) in plugins
- use $template_class property for template class name when compiling {include},{eval} and {extends} tags

11/30/2009
- map 'true' to SMARTY_CACHING_LIFETIME_CURRENT for the $smarty->caching parameter
- allow {function} tags within {block} tags

11/28/2009
- ignore compile_id at debug template
- added direct access to constants in templates
- some lexer/parser optimizations

11/27/2009
- added cache resource MYSQL plugin

11/26/2009
- bugfix on nested doublequoted strings
- correct line number on unknown tag error message
- changed {include} compiled code
- fix on checking dynamic varibales with error_unassigned = true

11/25/2009
- allow the following writing for boolean: true, TRUE, True, false, FALSE, False
- {strip} tag functionality rewritten

11/24/2009
- bugfix for $smarty->config_overwrite = false

11/23/2009
- suppress warnings on unlink caused by race conditions
- correct line number on unknown tag error message

------- beta 5
11/23/2009
- fixed configfile parser for text starting with a numeric char
- the default_template_handler_func may now return a filepath to a template source

11/20/2009
- bugfix for empty config files
- convert timestamps of registered resources to integer

11/19/2009
- compiled templates are no longer touched with the filemtime of template source

11/18/2009
- allow integer as attribute name in plugin calls

------- beta 4
11/18/2009
- observe umask settings when setting file permissions
- avoide unneeded cache file creation for subtemplates which did occur in some situations
- make $smarty->_current_file available during compilation for Smarty2 BC

11/17/2009
- sanitize compile_id and cache_id (replace illegal chars with _)
- use _dir_perms and _file_perms properties at file creation
- new constant SMARTY_RESOURCE_DATE_FORMAT (default '%b %e, %Y') which is used as default format in modifier date_format
- added {foreach $array as $key=>$value} syntax
- renamed extend tag and resource to extends: {extends file='foo.tol'} , $smarty->display('extends:foo.tpl|bar.tpl);
- bugfix cycle plugin

11/15/2009
- lexer/parser optimizations on quoted strings

11/14/2009
- bugfix on merging compiled templates when source files got removed or renamed.
- bugfix modifiers on registered object tags
- fixed locaion where outputfilters are running
- fixed config file definitions at EOF
- fix on merging compiled templates with nocache sections in nocache includes
- parser could run into a PHP error on wrong file attribute

11/12/2009
- fixed variable filenames in {include_php} and {insert}
- added scope to Smarty variables in the {block} tag compiler
- fix on nocache code in child {block} tags

11/11/2009
- fixed {foreachelse}, {forelse}, {sectionelse} compiled code at nocache variables
- removed checking for reserved variables
- changed debugging handling

11/10/2009
- fixed preg_qoute on delimiters

11/09/2009
- lexer/parser bugfix
- new SMARTY_SPL_AUTOLOAD constant to control the autoloader option
- bugfix for {function} block tags in included templates

11/08/2009
- fixed alphanumeric array index
- bugfix on complex double quoted strings

11/05/2009
- config_load method can now be called on data and template objects

11/04/2009
- added typecasting support for template variables
- bugfix on complex indexed special Smarty variables

11/03/2009
- fixed parser error on objects with special smarty vars
- fixed file dependency for {incude} inside {block} tag
- fixed not compiling on non existing compiled templates when compile_check = false
- renamed function names of autoloaded Smarty methods to Smarty_Method_....
- new security_class property (default is Smarty_Security)

11/02/2009
- added neq,lte,gte,mod as aliases to if conditions
- throw exception on illegal Smarty() constructor calls

10/31/2009
- change of filenames in sysplugins folder for internal spl_autoload function
- lexer/parser changed for increased compilation speed

10/27/2009
- fixed missing quotes in include_php.php

10/27/2009
- fixed typo in method.register_resource
- pass {} through as literal

10/26/2009
- merge only compiled subtemplates into the compiled code of the main template

10/24/2009
- fixed nocache vars at internal block tags
- fixed merging of recursive includes

10/23/2009
- fixed nocache var problem

10/22/2009
- fix trimwhitespace outputfilter parameter

10/21/2009
- added {$foo++}{$foo--} syntax
- buxfix changed PHP "if (..):" to "if (..){" because of possible bad code when concenating PHP tags
- autoload Smarty internal classes
- fixed file dependency for config files
- some code optimizations
- fixed function definitions on some autoloaded methods
- fixed nocache variable inside if condition of {if} tag

10/20/2009
- check at compile time for variable filter to improve rendering speed if no filter is used
- fixed bug at combination of {elseif} tag and {...} in double quoted strings of static class parameter

10/19/2009
- fixed compiled template merging on variable double quoted strings as name
- fixed bug in caching mode 2 and cache_lifetime -1
- fixed modifier support on block tags

10/17/2009
- remove ?>\n<?php and ?><?php sequences from compiled template

10/15/2009
- buxfix on assigning array elements inside templates
- parser bugfix on array access

10/15/2009
- allow bit operator '&' inside {if} tag
- implementation of ternary operator

10/13/2009
- do not recompile evaluated templates if reused just with other data
- recompile config files when config properties did change
- some lexer/parser otimizations

10/11/2009
- allow {block} tags inside included templates
- bugfix for resource plugins in Smarty2 format
- some optimizations of internal.template.php

10/11/2009
- fixed bug when template with same name is used with different data objects
- fixed bug with double quoted name attribute at {insert} tag
- reenabled assign_by_ref and append_by_ref methods

10/07/2009
- removed block nesting checks for {capture}

10/05/2009
- added support of "isinstance" to {if} tag

10/03/2009
- internal changes to improve performance
- fix registering of filters for classes

10/01/2009
- removed default timezone setting
- reactivated PHP resource for simple PHP templates. Must set allow_php_templates = true to enable
- {PHP} tag can be enabled by allow_php_tag = true

09/30/2009
- fixed handling template_exits method for all resource types
- bugfix for other cache resources than file
- the methods assign_by_ref is now wrapped to assign, append_by_ref to append
- allow arrays of variables pass in display, fetch and createTemplate calls
  $data = array('foo'=>'bar','foo2'=>'blar');
  $smarty->display('my.tpl',$data);

09/29/2009
- changed {php} tag handling
- removed support of Smarty::instance()
- removed support of PHP resource type
- improved execution speed of {foreach} tags
- fixed bug in {section} tag

09/23/2009
- improvements and bugfix on {include} tag handling
NOTICE: existing compiled template and cache files must be deleted

09/19/2009
- replace internal "eval()" calls by "include" during rendering process
- speed improvment for templates which have included subtemplates
    the compiled code of included templates is merged into the compiled code of the parent template
- added logical operator "xor" for {if} tag
- changed parameter ordering for Smarty2 BC
    fetch($template, $cache_id = null, $compile_id = null, $parent = null)
    display($template, $cache_id = null, $compile_id = null, $parent = null)
    createTemplate($template, $cache_id = null, $compile_id = null, $parent = null)
- property resource_char_set is now replaced by constant SMARTY_RESOURCE_CHAR_SET
- fixed handling of classes in registered blocks
- speed improvement of lexer on text sections

09/01/2009
- dropped nl2br as plugin
- added '<>' as comparission operator in {if} tags
- cached caching_lifetime property to cache_liftime for backward compatibility with Smarty2.
  {include} optional attribute is also now cache_lifetime
- fixed trigger_error method (moved into Smarty class)
- version is now  Beta!!!


08/30/2009
- some speed optimizations on loading internal plugins


08/29/2009
- implemented caching of registered Resources
- new property 'auto_literal'. if true(default)  '{ ' and ' }' interpreted as literal, not as Smarty delimiter


08/28/2009
- Fix on line breaks inside {if} tags

08/26/2009
- implemented registered resources as in Smarty2. NOTE: caching does not work yet
- new property 'force_cache'. if true it forces the creation of a new cache file
- fixed modifiers on arrays
- some speed optimization on loading internal classes


08/24/2009
- fixed typo in lexer definition for '!==' operator
- bugfix - the ouput of plugins was not cached
- added global variable SCRIPT_NAME

08/21/2009
- fixed problems whitespace in conjuction with custom delimiters
- Smarty tags can now be used as value anywhere

08/18/2009
- definition of template class name moded in internal.templatebase.php
- whitespace parser changes

08/12/2009
- fixed parser problems

08/11/2009
- fixed parser problems with custom delimiter

08/10/2009
- update of mb support in plugins


08/09/2009
- fixed problems with doublequoted strings at name attribute of {block} tag
- bugfix at scope attribute of {append} tag

08/08/2009
- removed all internal calls of Smarty::instance()
- fixed code in double quoted strings

08/05/2009
- bugfix mb_string support
- bugfix of \n.\t etc in double quoted strings

07/29/2009
- added syntax for variable config vars  like  #$foo#

07/28/2009
- fixed parsing of $smarty.session vars containing objects

07/22/2009
- fix of "$" handling in double quoted strings

07/21/2009
- fix that {$smarty.current_dir} return correct value within {block} tags.

07/20/2009
- drop error message on unmatched {block} {/block} pairs

07/01/2009
- fixed smarty_function_html_options call in plugin function.html_select_date.php (missing ,)

06/24/2009
- fixed smarty_function_html_options call in plugin function.html_select_date.php

06/22/2009
- fix on \n and spaces inside smarty tags
- removed request_use_auto_globals propert as it is no longer needed because Smarty 3 will always run under PHP 5


06/18/2009
- fixed compilation of block plugins when caching enabled
- added $smarty.current_dir  which returns the current working directory

06/14/2009
- fixed array access on super globals
- allow smarty tags within xml tags

06/13/2009
- bugfix at extend resource: create unique files for compiled template and cache for each combination of template files
- update extend resource to handle appen and prepend block attributes
- instantiate classes of plugins instead of calling them static

06/03/2009
- fixed repeat at block plugins

05/25/2009
- fixed problem with caching of compiler plugins

05/14/2009
- fixed directory separator handling

05/09/2009
- syntax change for stream variables
- fixed bug when using absolute template filepath and caching

05/08/2009
- fixed bug of {nocache}  tag in included templates

05/06/2009
- allow that plugins_dir folder names can end without directory separator

05/05/2009
- fixed E_STRICT incompabilities
- {function} tag bug fix
- security policy definitions have been moved from plugins folder to file Security.class.php in libs folder
- added allow_super_global configuration to security

04/30/2009
- functions defined with the {function} tag now always have global scope

04/29/2009
- fixed problem with directory setter methods
- allow that cache_dir can end without directory separator

04/28/2009
- the {function} tag can no longer overwrite standard smarty tags
- inherit functions defined by the {fuction} tag into subtemplates
- added {while <statement>} sytax to while tag

04/26/2009
- added trusted stream checking to security
- internal changes at file dependency check for caching

04/24/2009
- changed name of {template} tag to {function}
- added new {template} tag

04/23/2009
- fixed access of special smarty variables from included template

04/22/2009
- unified template stream syntax with standard Smarty resource syntax  $smarty->display('mystream:mytemplate')

04/21/2009
- change of new style syntax for forach. Now:  {foreach $array as $var}  like in PHP

04/20/2009
- fixed "$foo.bar  ..." variable replacement in double quoted strings
- fixed error in {include} tag with variable file attribute

04/18/2009
- added stream resources  ($smarty->display('mystream://mytemplate'))
- added stream variables  {$mystream:myvar}

04/14/2009
- fixed compile_id handling on {include} tags
- fixed append/prepend attributes in {block} tag
- added  {if  'expression' is in 'array'}  syntax
- use crc32 as hash for compiled config files.

04/13/2009
- fixed scope problem with parent variables when appending variables within templates.
- fixed code for {block} without childs (possible sources for notice errors removed)

04/12/2009
- added append and prepend attribute to {block} tag

04/11/2009
- fixed variables in 'file' attribute of {extend} tag
- fixed problems in modifiers (if mb string functions not present)

04/10/2009
- check if mb string functions available otherwise fallback to normal string functions
- added global variable scope SMARTY_GLOBAL_SCOPE
- enable 'variable' filter by default
- fixed {$smarty.block.parent.foo}
- implementation of a 'variable' filter as replacement for default modifier

04/09/2009
- fixed execution of filters defined by classes
- compile the always the content of {block} tags to make shure that the filters are running over it
- syntax corrections on variable object property
- syntax corrections on array access in dot syntax

04/08/2009
- allow variable object property

04/07/2009
- changed variable scopes to SMARTY_LOCAL_SCOPE, SMARTY_PARENT_SCOPE, SMARTY_ROOT_SCOPE to avoid possible conflicts with user constants
- Smarty variable global attribute replaced with scope attribute

04/06/2009
- variable scopes LOCAL_SCOPE, PARENT_SCOPE, ROOT_SCOPE
- more getter/setter methods

04/05/2009
- replaced new array looping syntax {for $foo in $array} with {foreach $foo in $array} to avoid confusion
- added append array for short form of assign  {$foo[]='bar'} and allow assignments to nested arrays {$foo['bla']['blue']='bar'}

04/04/2009
- make output of template default handlers cachable and save compiled source
- some fixes on yesterdays update

04/03/2006
- added registerDefaultTemplateHandler method and functionallity
- added registerDefaultPluginHandler method and functionallity
- added {append} tag to extend Smarty array variabled

04/02/2009
- added setter/getter methods
- added $foo@first and $foo@last properties at {for} tag
- added $set_timezone (true/false) property to setup optionally the default time zone

03/31/2009
- bugfix smarty.class and internal.security_handler
- added compile_check configuration
- added setter/getter methods

03/30/2009
- added all major setter/getter methods

03/28/2009
- {block} tags can be nested now
- md5 hash function replace with crc32 for speed optimization
- file order for exted resource inverted
- clear_compiled_tpl and clear_cache_all will not touch .svn folder any longer

03/27/2009
- added extend resource

03/26/2009
- fixed parser not to create error on `word` in double quoted strings
- allow PHP  array(...)
- implemented  $smarty.block.name.parent to access parent block content
- fixed smarty.class


03/23/2009
- fixed {foreachelse} and {forelse} tags

03/22/2009
- fixed possible sources for notice errors
- rearrange SVN into distribution and development folders

03/21/2009
- fixed exceptions in function plugins
- fixed notice error in Smarty.class.php
- allow chained objects to span multiple lines
- fixed error in modifiers

03/20/2009
- moved /plugins folder into /libs folder
- added noprint modifier
- autoappend a directory separator if the xxxxx_dir definition have no trailing one

03/19/2009
- allow array definition as modifier parameter
- changed modifier to use multi byte string funktions.

03/17/2009
- bugfix

03/15/2009
- added {include_php} tag for BC
- removed @ error suppression
- bugfix fetch did always repeat output of first call when calling same template several times
- PHPunit tests extended

03/13/2009
- changed block syntax to be Smarty like  {block:titel} -> {block name=titel}
- compiling of {block} and {extend} tags rewriten for better performance
- added special Smarty variable block  ($smarty.block.foo} returns the parent definition of block foo
- optimization of {block} tag compiled code.
- fixed problem with escaped double quotes in double quoted strings

03/12/2009
- added support of template inheritance by {extend } and {block } tags.
- bugfix comments within literals
- added scope attribuie to {include} tag

03/10/2009
- couple of bugfixes and improvements
- PHPunit tests extended

03/09/2009
- added support for global template vars.  {assign_global...}  $smarty->assign_global(...)
- added direct_access_security
- PHPunit tests extended
- added missing {if} tag conditions like "is div by" etc.

03/08/2009
- splitted up the Compiler class to make it easier to use a coustom compiler
- made default plugins_dir relative to Smarty root and not current working directory
- some changes to make the lexer parser better configurable
- implemented {section} tag for Smarty2 BC

03/07/2009
- fixed problem with comment tags
- fixed problem with #xxxx in double quoted string
- new {while} tag implemented
- made lexer and paser class configurable as $smarty property
- Smarty method get_template_vars implemented
- Smarty method get_registered_object implemented
- Smarty method trigger_error implemented
- PHPunit tests extended

03/06/2009
- final changes on config variable handling
- parser change - unquoted strings will by be converted into single quoted strings
- PHPunit tests extended
- some code cleanup
- fixed problem on catenate strings with expression
- update of count_words modifier
- bugfix on comment tags


03/05/2009
- bugfix on <?xml...> tag with caching enabled
- changes on exception handling (by Monte)

03/04/2009
- added support for config variables
- bugfix on <?xml...> tag

03/02/2009
- fixed unqouted strings within modifier parameter
- bugfix parsing of mofifier parameter

03/01/2009
- modifier chaining works now as in Smarty2

02/28/2009
- changed handling of unqouted strings

02/26/2009
- bugfix
- changed $smarty.capture.foo to be global for Smarty2 BC.

02/24/2009
- bugfix {php} {/php} tags for backward compatibility
- bugfix for expressions on arrays
- fixed usage of "null" value
- added $smarty.foreach.foo.first and $smarty.foreach.foo.last

02/06/2009
- bugfix for request variables without index  for example $smarty.get
- experimental solution for variable functions in static class

02/05/2009
- update of popup plugin
- added config variables to template parser (load config functions still missing)
- parser bugfix for empty quoted strings

02/03/2009
- allow array of objects as static class variabales.
- use htmlentities at source output at template errors.

02/02/2009
- changed search order on modifiers to look at plugins folder first
- parser bug fix for modifier on array elements  $foo.bar|modifier
- parser bug fix on single quoted srings
- internal: splitted up compiler plugin files

02/01/2009
- allow method chaining on static classes
- special Smarty variables  $smarty.... implemented
- added {PHP} {/PHP} tags for backward compatibility

01/31/2009
- added {math} plugin for Smarty2 BC
- added template_exists method
- changed Smarty3 method enable_security() to enableSecurity() to follow camelCase standards

01/30/2009
- bugfix in single quoted strings
- changed syntax for variable property access from $foo:property to $foo@property because of ambiguous syntax at modifiers

01/29/2009
- syntax for array definition changed from (1,2,3) to [1,2,3] to remove ambiguous syntax
- allow  {for $foo in [1,2,3]} syntax
- bugfix in double quoted strings
- allow <?xml...?> tags in template even if short_tags are enabled

01/28/2009
- fixed '!==' if condition.

01/28/2009
- added support of {strip} {/strip} tag.

01/27/2009
- bug fix on backticks in double quoted strings at objects

01/25/2009
- Smarty2 modfiers added to SVN

01/25/2009
- bugfix allow arrays at object properties in Smarty syntax
- the template object is now passed as additional parameter at plugin calls
- clear_compiled_tpl method completed

01/20/2009
- access to class constants implemented  ( class::CONSTANT )
- access to static class variables implemented ( class::$variable )
- call of static class methods implemented ( class::method() )

01/16/2009
- reallow leading _ in variable names  {$_var}
- allow array of objects  {$array.index->method()} syntax
- finished work on clear_cache and clear_cache_all methods

01/11/2009
- added support of {literal} tag
- added support of {ldelim} and {rdelim} tags
- make code compatible to run with E_STRICT error setting

01/08/2009
- moved clear_assign and clear_all_assign to internal.templatebase.php
- added assign_by_ref, append and append_by_ref methods

01/02/2009
- added load_filter method
- fished work on filter handling
- optimization of plugin loading

12/30/2008
- added compiler support of registered object
- added backtick support in doubled quoted strings for backward compatibility
- some minor bug fixes and improvments

12/23/2008
- fixed problem of not working "not" operator in if-expressions
- added handling of compiler function plugins
- finished work on (un)register_compiler_function method
- finished work on (un)register_modifier method
- plugin handling from plugins folder changed for modifier plugins
  deleted - internal.modifier.php
- added modifier chaining to parser

12/17/2008
- finished (un)register_function method
- finished (un)register_block method
- added security checking for PHP functions in PHP templates
- plugin handling from plugins folder rewritten
  new - internal.plugin_handler.php
  deleted - internal.block.php
  deleted - internal.function.php
- removed plugin checking from security handler

12/16/2008

- new start of this change_log file<|MERGE_RESOLUTION|>--- conflicted
+++ resolved
@@ -6,12 +6,10 @@
 
 ## [Unreleased]
 
-<<<<<<< HEAD
 ### Fixed
 -  PHP 8.1 deprecation notices in demo/plugins/cacheresource.pdo.php [#706](https://github.com/smarty-php/smarty/issues/706)
-=======
+
 ## [4.1.0] - 2022-02-06
->>>>>>> f9034897
 
 ### Added
 - PHP8.1 compatibility [#713](https://github.com/smarty-php/smarty/pull/713)
