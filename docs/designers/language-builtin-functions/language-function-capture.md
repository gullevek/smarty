--- conflicted
+++ resolved
@@ -28,15 +28,6 @@
 | nocache | Disables caching of this captured block |
 
 
-<<<<<<< HEAD
-```smarty
-{* we don't want to print a div tag unless content is displayed *}
-{capture name="banner"}
-{capture "banner"} {* short-hand *}
-  {include file="get_banner.tpl"}
-{/capture}
-
-=======
 ## Examples
 
 ```smarty
@@ -46,7 +37,6 @@
   {include file="get_banner.tpl"}
 {/capture}
 
->>>>>>> a3cbdc46
 {if $smarty.capture.banner ne ""}
 <div id="banner">{$smarty.capture.banner}</div>
 {/if}
